--- conflicted
+++ resolved
@@ -21,17 +21,10 @@
         expire_in: 30 minutes
 
     script:
-<<<<<<< HEAD
         - mkdir -p build/bw_output
         - cd build
         - CC=gcc-9 CXX=g++-9 cmake ..
         - /opt/sonar-build-wrapper/build-wrapper-linux-x86-64 --out-dir bw_output make -j 4 all
-=======
-        - mkdir -p build/gcc/bw_output
-        - cd build/gcc
-        - CC=gcc-9 CXX=g++-9 cmake ../..
-        - /opt/sonar-build-wrapper/build-wrapper-linux-x86-64 --out-dir bw_output make -j $(nproc) all
->>>>>>> 9e49e3a9
 
 compile_clang:
     extends: .ciconf
