variables:
    GIT_DEPTH: 0
    GIT_STRATEGY: fetch

stages:
    - compile
    - test
    - quality

.ciconf:
    only:
        variables:
            - $CI_PROJECT_NAMESPACE == "keszocze"

compile_gcc:
    extends: .ciconf
    stage: compile
    artifacts:
        paths:
            - build/gcc
        expire_in: 30 minutes

    script:
        - mkdir -p build/gcc/bw_output
        - cd build/gcc
        - CC=gcc-9 CXX=g++-9 cmake ../..
        - /opt/sonar-build-wrapper/build-wrapper-linux-x86-64 --out-dir bw_output make -j $(nproc) all

compile_clang:
    extends: .ciconf
    stage: compile
    artifacts:
        paths:
            - build/clang
    script:
        - mkdir -p build/clang
        - cd build/clang
        - CC=clang-9 CXX=clang++-9 cmake ../..
        - make -j $(nproc)

run_sonarqube:
    extends: .ciconf
    stage: quality
    script: 
        - echo $CI_COMMIT_REF_NAME
        - chmod +x scripts/mk_sonar_config.sh
        - scripts/mk_sonar_config.sh $CI_COMMIT_REF_NAME > sonar-project.properties
<<<<<<< HEAD
=======
        - scripts/mk_sonar_config.sh $CI_COMMIT_REF_NAME
>>>>>>> 9e49e3a9
        - /opt/sonar-scanner/bin/sonar-scanner


test_clang:
    extends: .ciconf
    stage: test
    script:
        - cd build/clang
        - make test

test_gcc:
    extends: .ciconf
    stage: test
    artifacts:
        paths:
            - build/tests/coverage
        expire_in: 30 minutes
    script:
        - cd build/gcc
        - make test
        - if !$?; then return 1; fi
        - cd tests
        - export GCOV_PREFIX_STRIP=10
        - rm -rf coverage
        - mkdir -p coverage
        - /opt/software/usr/local/bin/gcovr --gcov-executable gcov-8 -v --filter '/var/lib/gitlab-runner/builds/.+/0/keszocze/aarith' --object-directory CMakeFiles --sonarqube coverage/coverage.xml 
        - sed -i -E "s/\/var\/lib\/gitlab-runner\/builds\/[[:alnum:]]+\/[[:digit:]]+\/keszocze\/aarith\///g" coverage/coverage.xml<|MERGE_RESOLUTION|>--- conflicted
+++ resolved
@@ -45,10 +45,7 @@
         - echo $CI_COMMIT_REF_NAME
         - chmod +x scripts/mk_sonar_config.sh
         - scripts/mk_sonar_config.sh $CI_COMMIT_REF_NAME > sonar-project.properties
-<<<<<<< HEAD
-=======
         - scripts/mk_sonar_config.sh $CI_COMMIT_REF_NAME
->>>>>>> 9e49e3a9
         - /opt/sonar-scanner/bin/sonar-scanner
 
 
