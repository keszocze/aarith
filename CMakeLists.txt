

cmake_minimum_required(VERSION 3.13)
project(aarith)
option(BUILD_BENCHMARKS "build benchmarks" OFF)
option(BUILD_EXPERIMENTS "build experiments" OFF)
option(BUILD_CORRECTNESS_EXPERIMENTS "build correctness experiments" OFF)
option(BUILD_TESTS "build tests" ON)
option(BUILD_EXAMPLES "build examples" ON)

#set(CMAKE_CXX_CLANG_TIDY
#        clang-tidy;)



list(APPEND CMAKE_MODULE_PATH "${CMAKE_CURRENT_LIST_DIR}/lib")
find_package(MPIR)
find_package(MPFR)

include(cmake/TargetWarnings.cmake)
include(cmake/Tests.cmake)
include(cmake/Experiments.cmake)
include(cmake/Benchmarks.cmake)
enable_testing()

add_subdirectory(src)

if (BUILD_TESTS)
    add_subdirectory(lib/catch2)
    add_subdirectory(tests)
    option(USE_FULL_RANGE_IN_TESTS "test large set of (u)integer types" OFF)
endif()

if (BUILD_EXAMPLES)
    add_subdirectory(examples)
endif()

add_executable(aarith_main main.cpp)
target_link_libraries(aarith_main aarith::Library)

<<<<<<< HEAD
option(BUILD_DOCUMENTATION "Build documentation" ON)

if (BUILD_DOCUMENTATION)
    set(CMAKE_MODULE_PATH "${CMAKE_SOURCE_DIR}/cmake")
    add_subdirectory(docs)
endif()
=======

file(GLOB_RECURSE ALL_SOURCE_FILES
        src/*.hpp
        tests/*.hpp
        tests/*.cpp
        benchmarks/*.hpp
        benchmarks/*.cpp
        experiments/*.hpp
        experiments/*.cpp)

add_custom_target(clangformat
#        COMMAND echo ${ALL_SOURCE_FILES}
        COMMAND clang-format -style=file -i ${ALL_SOURCE_FILES}
        )


if(BUILD_BENCHMARKS)
    add_subdirectory(lib/benchmark)
    add_subdirectory(benchmarks)
endif()

if(BUILD_EXPERIMENTS)
    add_subdirectory(experiments)
endif()

if(BUILD_CORRECTNESS_EXPERIMENTS)
    add_subdirectory(tests/correctness)
endif()

>>>>>>> 0beddd7e
<|MERGE_RESOLUTION|>--- conflicted
+++ resolved
@@ -7,6 +7,7 @@
 option(BUILD_CORRECTNESS_EXPERIMENTS "build correctness experiments" OFF)
 option(BUILD_TESTS "build tests" ON)
 option(BUILD_EXAMPLES "build examples" ON)
+option(BUILD_DOCUMENTATION "Build documentation" ON)
 
 #set(CMAKE_CXX_CLANG_TIDY
 #        clang-tidy;)
@@ -38,14 +39,6 @@
 add_executable(aarith_main main.cpp)
 target_link_libraries(aarith_main aarith::Library)
 
-<<<<<<< HEAD
-option(BUILD_DOCUMENTATION "Build documentation" ON)
-
-if (BUILD_DOCUMENTATION)
-    set(CMAKE_MODULE_PATH "${CMAKE_SOURCE_DIR}/cmake")
-    add_subdirectory(docs)
-endif()
-=======
 
 file(GLOB_RECURSE ALL_SOURCE_FILES
         src/*.hpp
@@ -75,4 +68,7 @@
     add_subdirectory(tests/correctness)
 endif()
 
->>>>>>> 0beddd7e
+if (BUILD_DOCUMENTATION)
+    set(CMAKE_MODULE_PATH "${CMAKE_SOURCE_DIR}/cmake")
+    add_subdirectory(docs)
+endif()