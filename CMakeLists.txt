--- conflicted
+++ resolved
@@ -12,21 +12,14 @@
 target_link_libraries(aarith_main aarith::Library)
 
 
-<<<<<<< HEAD
+file(GLOB_RECURSE ALL_SOURCE_FILES src/*.hpp tests/*.hpp tests/*.cpp)
 
+add_custom_target(clangformat
+        COMMAND clang-format -style=file -i ${ALL_SOURCE_FILES}
+        )
 
 
 option(BUILD_EXPERIMENTS "build experiments" ON)
 if(BUILD_EXPERIMENTS)
     add_subdirectory(experiments)
-endif()
-=======
-file(GLOB_RECURSE ALL_SOURCE_FILES src/*.hpp tests/*.hpp tests/*.cpp)
-
-add_custom_target(clangformat
-#        COMMAND echo ${ALL_SOURCE_FILES}
-        COMMAND clang-format -style=file -i ${ALL_SOURCE_FILES}
-        )
-
-
->>>>>>> 0ed447c6
+endif()