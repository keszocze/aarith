cmake_minimum_required(VERSION 3.13)
project(aarith)
option(BUILD_BENCHMARKS "build benchmarks" OFF)
option(BUILD_EXPERIMENTS "build experiments" OFF)



include(TargetWarnings.cmake)
enable_testing()

add_subdirectory(src)
add_subdirectory(lib/catch2)
add_subdirectory(tests)

add_executable(aarith_main main.cpp)
target_link_libraries(aarith_main aarith::Library)


file(GLOB_RECURSE ALL_SOURCE_FILES
        src/*.hpp
        tests/*.hpp
        tests/*.cpp
        benchmarks/*.hpp
        benchmarks/*.cpp
        experiments/*.hpp
        experiments/*.cpp)

add_custom_target(clangformat
        COMMAND clang-format -style=file -i ${ALL_SOURCE_FILES}
        )

if(BUILD_BENCHMARKS)
    add_subdirectory(lib/benchmark)
    add_subdirectory(benchmarks)

<<<<<<< HEAD
endif()
=======
option(BUILD_EXPERIMENTS "build experiments" ON)
>>>>>>> 0de2416c
if(BUILD_EXPERIMENTS)
    add_subdirectory(experiments)
endif()<|MERGE_RESOLUTION|>--- conflicted
+++ resolved
@@ -26,18 +26,16 @@
         experiments/*.cpp)
 
 add_custom_target(clangformat
+#        COMMAND echo ${ALL_SOURCE_FILES}
         COMMAND clang-format -style=file -i ${ALL_SOURCE_FILES}
         )
+
 
 if(BUILD_BENCHMARKS)
     add_subdirectory(lib/benchmark)
     add_subdirectory(benchmarks)
+endif()
 
-<<<<<<< HEAD
-endif()
-=======
-option(BUILD_EXPERIMENTS "build experiments" ON)
->>>>>>> 0de2416c
 if(BUILD_EXPERIMENTS)
     add_subdirectory(experiments)
 endif()