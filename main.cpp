--- conflicted
+++ resolved
@@ -3,31 +3,12 @@
 #include <numeric>
 #include <vector>
 
-//namespace aarith {
-//template <size_t E, size_t M, typename WordType>
-//auto operator+(const normalized_float<E, M, WordType>& lhs,
-//               const normalized_float<E, M, WordType>& rhs) -> normalized_float<E, M, WordType>
-//{
-//    return add(lhs, rhs);
-//}
-//} // namespace aarith
 
 int main()
 {
     using namespace aarith;
 
     using nf_t = normalized_float<8, 23>;
-<<<<<<< HEAD
-
-    nf_t nf_a(0.0117647f);
-    nf_t nf_b(0.385671f);
-
-    nf_t nf_res = nf_a * nf_b;
-
-    std::cout << nf_a << " * " << nf_b << " = " << nf_res << "\n";
-    std::cout << to_binary(nf_a) << " * " << to_binary(nf_b) << " = " << to_binary(nf_res) << "\n";
-
-=======
     float a = 0.0117647f;
     float b = 0.385671f;
     nf_t nf_a(0.0117647f);
@@ -40,35 +21,5 @@
     std::cout << to_binary(result) << "\n";
 
 
-//    using namespace aarith;
-//
-//    using nf_t = normalized_float<4, 4>;
-//
-//
-//    nf_t nf_a(1.5f);
-//    nf_t nf_b(2.5f);
-//    nf_t nf_zero(0.0f);
-//    std::vector<nf_t> nf_vec;
-//
-//    nf_vec.push_back(nf_a);
-//    nf_vec.push_back(nf_b);
-//
-//    const auto acc = std::accumulate(nf_vec.begin(), nf_vec.end(), nf_zero,
-//                                     [](const nf_t acc, const nf_t& num) { return acc + num; });
-//    const auto now_working_acc = std::accumulate(nf_vec.begin(), nf_vec.end(), nf_zero);
-//
-//    const auto normal = add(nf_a, nf_b);
-//    const auto op = nf_a + nf_b;
-//
-//    const bool all_equal =
-//        (acc == normal) && (acc == op) && (normal == op) && (now_working_acc == normal);
-//
-//    std::cout << "A: " << nf_vec[0] << " B: " << nf_vec[1] << std::endl
-//              << "accumulated: " << acc << "\t"
-//              << "fancy accumulated: " << now_working_acc << "\t"
-//              << "add function: " << add(nf_a, nf_b) << "\t"
-//              << "plus operator: " << op << "\n";
-//    std::cout << "All equal: " << all_equal << "\n";
->>>>>>> a2a98f22
     return 0;
 }