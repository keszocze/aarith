#include <aarith/float/float_comparisons.hpp>
#include <aarith/float/float_operations.hpp>
#include <aarith/float/normalized_float.hpp>
<<<<<<< HEAD

#include <aarith/core/string_utils.hpp>
#include <aarith/float/string_utils.hpp>

#include <iostream>
#include <string>

using nf_t = aarith::normalized_float<3, 5>;

// something like this would be useful in aarith
// using newly committed conversions here
template <size_t exp_bits, size_t man_bits> inline float to_float(nf_t x)
{
    std::cout << "to_float: M=" << x.get_mantissa() << " E=" << x.get_exponent()
              << " S=" << x.get_sign() << " B=" << x.get_bias() << std::endl;
    const size_t float_man_len = 23;
    const size_t float_exp_len = 8;
    const int float_bias = 127;

    float res;
    uint32_t float_rep = 0U;

    if (x.get_sign())
        // set sign bit
        float_rep |= (1 << 31);

    uint32_t mantissa_part;
    // get them bits
    mantissa_part = static_cast<uint32_t>(x.get_mantissa());
    // truncate to given size - maybe we can omit this?
    mantissa_part &= ((1 << man_bits) - 1);
    // adjust mantissa with left shift
    static_assert(man_bits <= float_man_len);
    // make old format MSBs to new format MSBs
    mantissa_part <<= (float_man_len - man_bits);
    float_rep &= mantissa_part;

    uint32_t exponent_part, exponent_bias;
    // same for exponent
    exponent_part = static_cast<uint32_t>(x.get_exponent());
    exponent_bias = static_cast<uint32_t>(x.get_bias());
    exponent_part &= ((1 << exp_bits) - 1);
    // remove old biasing
    exponent_part -= exponent_bias;
    // rebias for float32
    exponent_part += float_bias;
    static_assert(exp_bits <= float_exp_len);
    // CAREFUL - skip mantissa bits
    exponent_part <<= float_man_len;
    float_rep &= exponent_part;

    // bitwise manipulation with different types sucks
    // for now work around using std::memcpy
    // compiler should optimize this
    std::memcpy(&res, &float_rep, sizeof(float));
    return res;
}
=======
#include <aarith/float/string_utils.hpp>
#include <aarith/integer.hpp>

#include <bitset>
#include <iostream>
#include <numeric>
#include <vector>
>>>>>>> 75647e98

int main()
{
    using namespace aarith;
<<<<<<< HEAD

    // We have numbers
    const float number_a_f = 0.5;
    const float number_b_f = 0.25;
    const double number_a_d = 0.5;
    const double number_b_d = 0.25;

    // we convert them to some normfloat values
    const nf_t nf_a_f(number_a_f);
    const nf_t nf_b_f(number_b_f);

    const nf_t nf_a_d(number_a_d);
    const nf_t nf_b_d(number_b_d);

    // some fancy calculation, whatever
    nf_t nf_c_f = add(nf_a_f, nf_b_f);
    nf_t nf_c_d = add(nf_a_d, nf_b_d);

    std::cout << "floats: " << number_a_f << "\t" << number_b_f << "\n";
    std::cout << "doubles: " << number_a_d << "\t" << number_b_d << "\n";
    std::cout << "from floats: " << nf_a_f << " (" << to_binary(nf_a_f) << ")\t" << nf_b_f << " ("
              << to_binary(nf_b_f) << ")\n";
    std::cout << "from doubles: " << nf_a_d << "\t" << nf_b_d << "\n";

    std::cout << "\n\n";

    std::cout << "float: " << number_a_f << " + " << number_b_f << " = "
              << (number_a_f + number_b_f) << std::endl;
    std::cout << "normalized_float (from float): " << nf_a_f << " + " << nf_b_f << " = " << nf_c_f
              << std::endl;
    std::cout << "compute representation: " << to_compute_string(nf_c_f) << std::endl;
    std::cout << "as binary: " << to_binary(nf_c_f) << "\n";

    std::cout << "\n\n";

    std::cout << "double: " << number_a_d << " + " << number_b_d << " = "
              << (number_a_d + number_b_d) << std::endl;
    std::cout << "normalized_float (from double): " << nf_a_d << " + " << nf_b_d << " = " << nf_c_d
              << std::endl;
    // NOTE: compute output here is still broken
    std::cout << "compute representation: " << to_compute_string(nf_c_d) << std::endl;
    std::cout << "as binary: " << to_binary(nf_c_d) << "\n";

    std::cout << "\n\n";

    // trying to access values as float again
    std::cout << "reference value: " << number_a_d + number_b_d << std::endl;
    std::cout << "Float conversion: " << to_float<3, 5>(nf_c_f) << std::endl;
    std::cout << "Double conversion: " << to_float<3, 5>(nf_c_d) << std::endl;

    std::cout << "\n\n";

    std::cout << to_binary(nf_a_f) << "\n";
    std::cout << to_compute_string(nf_a_f) << "\n";
    std::cout << static_cast<float>(nf_a_f) << "\n";
    std::cout << static_cast<double>(nf_a_f) << "\n";
    std::cout << static_cast<float>(nf_b_f) << "\n";
    std::cout << static_cast<float>(nf_c_f) << "\n";

    float fail = 0.75;
    float weird = 0.875;
    normalized_float<8,23> fail_nf{fail};

    std::cout << fail << " == " << fail_nf << " = " << (static_cast<float>(fail_nf) == fail) << "\n";
    std::cout << weird << " == " << fail_nf << " = " << (static_cast<float>(fail_nf) == weird) << "\n";

    float losing_bit = 1.99999988079;
    normalized_float<8,23> lost{losing_bit};

    std::cout.precision(11);
    std::cout << losing_bit << " != " << static_cast<float>(lost) << "\n";

=======
//    using namespace aarith::arithmetic_operators;
    using nf_t = normalized_float<4, 4>;

    nf_t nf_a(1.5f);
    nf_t nf_b(2.5f);
    nf_t nf_zero(0.0f);
    std::vector<nf_t> nf_vec;

    nf_vec.push_back(nf_a);
    nf_vec.push_back(nf_b);

    const auto acc = std::accumulate(nf_vec.begin(), nf_vec.end(), nf_zero);
    const auto normal = add(nf_a, nf_b );
    const auto op = nf_a + nf_b;

    const bool all_equal = (acc == normal) && (acc == op) && (normal == op);

    std::cout << "A: " << nf_vec[0] << " B: " << nf_vec[1] << std::endl
              << "accumulated: " << acc  << "\t" << "add function: " << add(nf_a, nf_b) << "\t" << "plus operator: " << op << "\n";
    std::cout << "All equal: " << all_equal << "\n";
>>>>>>> 75647e98
    return 0;
}<|MERGE_RESOLUTION|>--- conflicted
+++ resolved
@@ -1,12 +1,13 @@
 #include <aarith/float/float_comparisons.hpp>
 #include <aarith/float/float_operations.hpp>
 #include <aarith/float/normalized_float.hpp>
-<<<<<<< HEAD
 
 #include <aarith/core/string_utils.hpp>
 #include <aarith/float/string_utils.hpp>
 
 #include <iostream>
+#include <numeric>
+#include <vector>
 #include <string>
 
 using nf_t = aarith::normalized_float<3, 5>;
@@ -59,20 +60,10 @@
     std::memcpy(&res, &float_rep, sizeof(float));
     return res;
 }
-=======
-#include <aarith/float/string_utils.hpp>
-#include <aarith/integer.hpp>
-
-#include <bitset>
-#include <iostream>
-#include <numeric>
-#include <vector>
->>>>>>> 75647e98
 
 int main()
 {
     using namespace aarith;
-<<<<<<< HEAD
 
     // We have numbers
     const float number_a_f = 0.5;
@@ -145,7 +136,7 @@
     std::cout.precision(11);
     std::cout << losing_bit << " != " << static_cast<float>(lost) << "\n";
 
-=======
+
 //    using namespace aarith::arithmetic_operators;
     using nf_t = normalized_float<4, 4>;
 
@@ -166,6 +157,6 @@
     std::cout << "A: " << nf_vec[0] << " B: " << nf_vec[1] << std::endl
               << "accumulated: " << acc  << "\t" << "add function: " << add(nf_a, nf_b) << "\t" << "plus operator: " << op << "\n";
     std::cout << "All equal: " << all_equal << "\n";
->>>>>>> 75647e98
+    return 0;
     return 0;
 }