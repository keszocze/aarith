--- conflicted
+++ resolved
@@ -2,17 +2,12 @@
 #include <bitset>
 #include <aarith/types/integer.hpp>
 #include <aarith/operations/exact_operations.hpp>
-#include <aarith/utilities/string_utils.hpp>
 
-//#include <integer.hpp>
 
 int main() {
 
-<<<<<<< HEAD
-=======
     using namespace aarith;
 
 
->>>>>>> d1967278
     return 0;
 }