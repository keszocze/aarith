#include <aarith/float/float_comparisons.hpp>
#include <aarith/float/float_operations.hpp>
#include <aarith/float/normalized_float.hpp>
#include <aarith/float/string_utils.hpp>
#include <aarith/integer.hpp>

#include <bitset>
#include <iostream>
#include <numeric>
#include <vector>

int main()
{
    using namespace aarith;
<<<<<<< HEAD

//    for (int i = 0; i < 50; ++i)
//    {
//
//        uint8_t u8 = 42;
//        uinteger<8> aarith_u8{u8};
//        std::cout << "uint8_t=" << u8 << " (as int=" << int{u8}
//                  << ") aarith::uinteger<8>=" << aarith_u8 << "\n";
//    }


    integer<8> larger = integer<4>{3};

    integer<16> smaller = integer<32>{2};
    integer<8> usmaller = uinteger<32>{1337};
//
//    std::cout << smaller << "\n";
//    std::cout << usmaller << "\n";

    int res = 1;
    for (int i=1;i<20;++i) {
        res *= i;
        std::cout << i << ": " << res << "\n";
    }



=======
//    using namespace aarith::arithmetic_operators;
    using nf_t = normalized_float<4, 4>;

    nf_t nf_a(1.5f);
    nf_t nf_b(2.5f);
    nf_t nf_zero(0.0f);
    std::vector<nf_t> nf_vec;

    nf_vec.push_back(nf_a);
    nf_vec.push_back(nf_b);

    const auto acc = std::accumulate(nf_vec.begin(), nf_vec.end(), nf_zero);
    const auto normal = add(nf_a, nf_b );
    const auto op = nf_a + nf_b;

    const bool all_equal = (acc == normal) && (acc == op) && (normal == op);

    std::cout << "A: " << nf_vec[0] << " B: " << nf_vec[1] << std::endl
              << "accumulated: " << acc  << "\t" << "add function: " << add(nf_a, nf_b) << "\t" << "plus operator: " << op << "\n";
    std::cout << "All equal: " << all_equal << "\n";
>>>>>>> 75647e98
    return 0;

}<|MERGE_RESOLUTION|>--- conflicted
+++ resolved
@@ -12,35 +12,6 @@
 int main()
 {
     using namespace aarith;
-<<<<<<< HEAD
-
-//    for (int i = 0; i < 50; ++i)
-//    {
-//
-//        uint8_t u8 = 42;
-//        uinteger<8> aarith_u8{u8};
-//        std::cout << "uint8_t=" << u8 << " (as int=" << int{u8}
-//                  << ") aarith::uinteger<8>=" << aarith_u8 << "\n";
-//    }
-
-
-    integer<8> larger = integer<4>{3};
-
-    integer<16> smaller = integer<32>{2};
-    integer<8> usmaller = uinteger<32>{1337};
-//
-//    std::cout << smaller << "\n";
-//    std::cout << usmaller << "\n";
-
-    int res = 1;
-    for (int i=1;i<20;++i) {
-        res *= i;
-        std::cout << i << ": " << res << "\n";
-    }
-
-
-
-=======
 //    using namespace aarith::arithmetic_operators;
     using nf_t = normalized_float<4, 4>;
 
@@ -61,7 +32,5 @@
     std::cout << "A: " << nf_vec[0] << " B: " << nf_vec[1] << std::endl
               << "accumulated: " << acc  << "\t" << "add function: " << add(nf_a, nf_b) << "\t" << "plus operator: " << op << "\n";
     std::cout << "All equal: " << all_equal << "\n";
->>>>>>> 75647e98
     return 0;
-
 }