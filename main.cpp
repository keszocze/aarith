#include <iostream>
#include <bitset>
#include <aarith/types/integer.hpp>
#include <aarith/operations/exact_operations.hpp>


int main() {

    using namespace aarith;

<<<<<<< HEAD
    const uinteger<64> n =uinteger<64>::from_words(static_cast<uint64_t>(-1));
    cout << n << "\n";
=======

>>>>>>> 2e59ed0f
    return 0;
}<|MERGE_RESOLUTION|>--- conflicted
+++ resolved
@@ -1,18 +1,10 @@
+#include <aarith/operations/exact_operations.hpp>
+#include <aarith/types/integer.hpp>
+#include <bitset>
 #include <iostream>
-#include <bitset>
-#include <aarith/types/integer.hpp>
-#include <aarith/operations/exact_operations.hpp>
 
-
-int main() {
-
+int main()
+{
     using namespace aarith;
-
-<<<<<<< HEAD
-    const uinteger<64> n =uinteger<64>::from_words(static_cast<uint64_t>(-1));
-    cout << n << "\n";
-=======
-
->>>>>>> 2e59ed0f
     return 0;
 }