add_library(aarith INTERFACE)
target_sources(aarith INTERFACE
        aarith/core.hpp
        aarith/integer.hpp
<<<<<<< HEAD
        aarith/fixed_point.hpp
=======
        aarith/integer_no_operators.hpp
>>>>>>> d4d63c53
        aarith/float.hpp
        aarith/float_no_operators.hpp
        aarith/float/approx_operations.hpp
        aarith/integer/approx_operations.hpp
)
target_include_directories(aarith INTERFACE ${CMAKE_CURRENT_SOURCE_DIR})
target_compile_features(aarith INTERFACE cxx_std_17)
add_library(aarith::Library ALIAS aarith)<|MERGE_RESOLUTION|>--- conflicted
+++ resolved
@@ -2,16 +2,14 @@
 target_sources(aarith INTERFACE
         aarith/core.hpp
         aarith/integer.hpp
-<<<<<<< HEAD
+        aarith/integer_no_operators.hpp
+	aarith/integer/approx_operations.hpp
         aarith/fixed_point.hpp
-=======
-        aarith/integer_no_operators.hpp
->>>>>>> d4d63c53
         aarith/float.hpp
         aarith/float_no_operators.hpp
         aarith/float/approx_operations.hpp
-        aarith/integer/approx_operations.hpp
 )
+
 target_include_directories(aarith INTERFACE ${CMAKE_CURRENT_SOURCE_DIR})
 target_compile_features(aarith INTERFACE cxx_std_17)
-add_library(aarith::Library ALIAS aarith)+add_library(aarith::Library ALIAS aarith)
