add_library(aarith INTERFACE)
target_sources(aarith INTERFACE
        aarith/integer/uinteger.hpp
        aarith/integer/sinteger.hpp
        aarith/core/word_container.hpp
        aarith/float/normfloat.hpp
        aarith/core/traits.hpp
        aarith/integer/random.hpp
        aarith/integer/uinteger_operations.hpp
        aarith/float/float_operations.hpp
  aarith/operations/approx_operations.hpp
<<<<<<< HEAD
  aarith/operations/float_approx_operations.hpp
  aarith/operations/sinteger_operations.hpp
  aarith/operations/uinteger_comparisons.hpp
  aarith/operations/float_comparisons.hpp
=======
        aarith/integer/sinteger_operations.hpp
        aarith/integer/uinteger_comparisons.hpp
        aarith/float/float_comparisons.hpp
>>>>>>> 8f73ab1c
  aarith/utilities/bit_operations.hpp
  aarith/utilities/string_utils.hpp
        aarith/float/float_utils.hpp
)

target_include_directories(aarith INTERFACE ${CMAKE_CURRENT_SOURCE_DIR})
target_compile_features(aarith INTERFACE cxx_std_17)
add_library(aarith::Library ALIAS aarith)
<|MERGE_RESOLUTION|>--- conflicted
+++ resolved
@@ -8,20 +8,11 @@
         aarith/integer/random.hpp
         aarith/integer/uinteger_operations.hpp
         aarith/float/float_operations.hpp
-  aarith/operations/approx_operations.hpp
-<<<<<<< HEAD
-  aarith/operations/float_approx_operations.hpp
-  aarith/operations/sinteger_operations.hpp
-  aarith/operations/uinteger_comparisons.hpp
-  aarith/operations/float_comparisons.hpp
-=======
+        aarith/float/float_comparisons.hpp
+        aarith/float/approx_operations.hpp
+        aarith/operations/approx_operations.hpp
         aarith/integer/sinteger_operations.hpp
         aarith/integer/uinteger_comparisons.hpp
-        aarith/float/float_comparisons.hpp
->>>>>>> 8f73ab1c
-  aarith/utilities/bit_operations.hpp
-  aarith/utilities/string_utils.hpp
-        aarith/float/float_utils.hpp
 )
 
 target_include_directories(aarith INTERFACE ${CMAKE_CURRENT_SOURCE_DIR})
