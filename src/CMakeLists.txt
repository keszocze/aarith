add_library(aarith INTERFACE)
target_sources(aarith INTERFACE
  aarith/types/uinteger.hpp
  aarith/types/sinteger.hpp
  aarith/types/word_container.hpp
  aarith/types/normfloat.hpp
  aarith/types/traits.hpp
  aarith/types/random.hpp
        aarith/operations/uinteger_operations.hpp
  aarith/operations/approx_operations.hpp
<<<<<<< HEAD
  aarith/operations/sinteger_operations.hpp
  aarith/operations/comparisons.hpp
=======
        aarith/operations/sinteger_operations.hpp
        aarith/operations/uinteger_comparisons.hpp
>>>>>>> c1ad6016
  aarith/utilities/bit_operations.hpp
  aarith/utilities/string_utils.hpp
  aarith/utilities/float_utils.hpp
)
target_include_directories(aarith INTERFACE ${CMAKE_CURRENT_SOURCE_DIR})
target_compile_features(aarith INTERFACE cxx_std_17)
add_library(aarith::Library ALIAS aarith)<|MERGE_RESOLUTION|>--- conflicted
+++ resolved
@@ -6,15 +6,12 @@
   aarith/types/normfloat.hpp
   aarith/types/traits.hpp
   aarith/types/random.hpp
-        aarith/operations/uinteger_operations.hpp
+  aarith/operations/uinteger_operations.hpp
+  aarith/operations/float_operations.hpp
   aarith/operations/approx_operations.hpp
-<<<<<<< HEAD
   aarith/operations/sinteger_operations.hpp
-  aarith/operations/comparisons.hpp
-=======
-        aarith/operations/sinteger_operations.hpp
-        aarith/operations/uinteger_comparisons.hpp
->>>>>>> c1ad6016
+  aarith/operations/uinteger_comparisons.hpp
+  aarith/operations/float_comparisons.hpp
   aarith/utilities/bit_operations.hpp
   aarith/utilities/string_utils.hpp
   aarith/utilities/float_utils.hpp
