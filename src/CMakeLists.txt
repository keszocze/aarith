--- conflicted
+++ resolved
@@ -1,20 +1,12 @@
 add_library(aarith INTERFACE)
 target_sources(aarith INTERFACE
-<<<<<<< HEAD
-		aarith/core.hpp
-		aarith/integer.hpp
-		aarith/fixed_point.hpp
-		aarith/float.hpp
-		aarith/operations/approx_operations.hpp
-=======
         aarith/core.hpp
         aarith/integer.hpp
+        aarith/fixed_point.hpp
         aarith/float.hpp
         aarith/float/approx_operations.hpp
         aarith/operations/approx_operations.hpp
->>>>>>> 92d8b33e
 )
-
 target_include_directories(aarith INTERFACE ${CMAKE_CURRENT_SOURCE_DIR})
 target_compile_features(aarith INTERFACE cxx_std_17)
-add_library(aarith::Library ALIAS aarith)
+add_library(aarith::Library ALIAS aarith)