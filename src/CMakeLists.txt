--- conflicted
+++ resolved
@@ -1,26 +1,18 @@
 add_library(aarith INTERFACE)
 target_sources(aarith INTERFACE
-<<<<<<< HEAD
-  aarith/types/integer.hpp
+  aarith/types/uinteger.hpp
+  aarith/types/sinteger.hpp
+  aarith/types/word_container.hpp
   aarith/types/normfloat.hpp
-=======
-        aarith/types/uinteger.hpp
-        aarith/types/sinteger.hpp
-  aarith/types/word_container.hpp
->>>>>>> f116416a
   aarith/types/traits.hpp
   aarith/types/random.hpp
   aarith/operations/exact_operations.hpp
   aarith/operations/approx_operations.hpp
-        aarith/operations/sinteger_operations.hpp
+  aarith/operations/sinteger_operations.hpp
   aarith/operations/comparisons.hpp
   aarith/utilities/bit_operations.hpp
   aarith/utilities/string_utils.hpp
-<<<<<<< HEAD
   aarith/utilities/float_utils.hpp
-=======
-
->>>>>>> f116416a
 )
 target_include_directories(aarith INTERFACE ${CMAKE_CURRENT_SOURCE_DIR})
 target_compile_features(aarith INTERFACE cxx_std_17)
