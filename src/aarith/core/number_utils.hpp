--- conflicted
+++ resolved
@@ -22,7 +22,6 @@
 }
 
 /**
-<<<<<<< HEAD
  * @brief Exponentiation function
  *
  * @note This function does not make any attempts to be fast or to prevent overflows!
@@ -49,7 +48,9 @@
         result = result * base;
     }
     return result;
-=======
+}
+
+/**
  * @brief Computes the position of the first set bit (i.e. a bit set to one) in the size_t from LSB
  * to MSB starting with index 1
  *
@@ -94,7 +95,6 @@
     {
         return 0UL;
     }
->>>>>>> 43880794
 }
 
 } // namespace aarith