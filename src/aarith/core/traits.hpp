#pragma once

#include <cstdint>
#include <limits>
#include <type_traits>

namespace aarith {

// TODO fancy template parameter packs nutzen!

template <class Type> class is_word_array
{
public:
    static constexpr bool value = false;
};

template <class Type> inline constexpr bool is_word_array_v = is_word_array<Type>::value;

template <class Type> class is_integral
{
public:
    static constexpr bool value = false;
};

template <class Type> inline constexpr bool is_integral_v = is_integral<Type>::value;

template <class Type> class is_unsigned
{
public:
    static constexpr bool value = false;
};

template <class Type> inline constexpr bool is_unsigned_v = is_unsigned<Type>::value;

template <class Type> class is_float
{
public:
    static constexpr bool value = false;
};

template <class Type> inline constexpr bool is_float_v = is_float<Type>::value;

template <typename A, typename B>
inline constexpr bool same_word_type = std::is_same_v<typename A::word_type, typename B::word_type>;

template <typename A, typename B>
inline constexpr bool same_sign = (is_unsigned_v<A> == is_unsigned_v<B>);

/**
 * It seems that the type traits of C++ have no reasonable concept of "unsigned integer" so we have
 * to add this ourselves.
 *
 * @tparam T The type to check for "unsigned int'nes"
 */
template <typename T>
inline constexpr bool is_unsigned_int =
<<<<<<< HEAD
    std::is_same_v<T, uint64_t> || std::is_same_v<T, uint32_t> || std::is_same_v<T, uint16_t> ||
    std::is_same_v<T, uint8_t> || std::is_same_v<T, unsigned>;
=======
    std::is_same_v<T, std::size_t> || std::is_same_v<T, uint64_t> || std::is_same_v<T, uint32_t> ||
    std::is_same_v<T, uint16_t> || std::is_same_v<T, uint8_t>;
>>>>>>> 9e49e3a9

} // namespace aarith<|MERGE_RESOLUTION|>--- conflicted
+++ resolved
@@ -5,8 +5,6 @@
 #include <type_traits>
 
 namespace aarith {
-
-// TODO fancy template parameter packs nutzen!
 
 template <class Type> class is_word_array
 {
@@ -54,12 +52,7 @@
  */
 template <typename T>
 inline constexpr bool is_unsigned_int =
-<<<<<<< HEAD
-    std::is_same_v<T, uint64_t> || std::is_same_v<T, uint32_t> || std::is_same_v<T, uint16_t> ||
-    std::is_same_v<T, uint8_t> || std::is_same_v<T, unsigned>;
-=======
     std::is_same_v<T, std::size_t> || std::is_same_v<T, uint64_t> || std::is_same_v<T, uint32_t> ||
     std::is_same_v<T, uint16_t> || std::is_same_v<T, uint8_t>;
->>>>>>> 9e49e3a9
 
 } // namespace aarith