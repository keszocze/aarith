#pragma once

#include <aarith/core/traits.hpp>
#include <aarith/core/word_array.hpp>
#include <aarith/core/word_array_cast_operations.hpp>
#include <optional>

namespace aarith {

/**
 * @brief Counts the number of bits set to zero before the first one appears
 * (from MSB to LSB).
 *
 * Optional parameter offset makes it possible to skip the first offset-many
 * MSB. For example, calling count_leading_zeroes(0b100111, offset=1) would
 * return 2 as the first one is skipped.
 *
 * @tparam Width Width of the word_array
 * @param value The word to count the leading zeroes in
 * @param offset The number of MSB to skip before conuting.
 * @return The number of zeroes
 */
template <size_t Width, typename WordType>
constexpr size_t count_leading_zeroes(const word_array<Width, WordType>& value, size_t offset=0)
{
    // if offset is chosen too big, skip all bits, counting none

    if (offset >= Width) {
        return 0;
    }

    // if offset is set to a reasonable value, count bit by bit

    const size_t start = Width - offset;

    for (auto i = start; i > 0; --i)
    {
        if (value.bit(i - 1))
        {
            return (Width - i - offset);
        }
    }

    return Width - offset;
}

/**
 * @brief Counts the number of bits set to ones before the first zero appears
 * (from MSB to LSB).
 *
 * Optional parameter offset makes it possible to skip the first offset-many
 * MSB. For example, calling count_leading_ones(0b011000, offset=1) would
 * return 2 as the first zero is skipped.
 *
 * @tparam Width Width of the word_array
 * @param value The word to count the leading ones in
 * @param offset The number of MSB to skip before conuting.
 * @return The number of ones
 */
template <size_t Width, typename WordType>
constexpr size_t count_leading_ones(const word_array<Width, WordType>& value, size_t offset=0)
{
    return count_leading_zeroes(~value, offset);
}

/**
 * @brief  Counts the number of bits set to one before the first zero appears (from MSB to LSB)
 * @tparam Width Width of the word_array
 * @param value The word to count the leading ones in
 * @return
 */
template <size_t Width, typename WordType>
constexpr size_t count_leading_ones(const word_array<Width, WordType>& value)
{
<<<<<<< HEAD
    size_t first_bit = 0UL;

    // we have the operator bool checking whether (value >> first_bit) != 0
    while (value >> first_bit)
    {
        ++first_bit;
    }
    return first_bit;
}

/**
 * @brief Return a mask that has the n least significant bits set to one
 * and all other bits set to zero.
 *
 * If n is greater than Width, this function returns a word array with
 * all Width-many bits set to one.
 *
 * @tparam Width Width of the returned word_array
 * @param n The number of ones in the returned array
 * @return The mask with n-many bits set to one.
 */
template <size_t Width, typename WordType>
[[nodiscard]] constexpr word_array<Width, WordType> get_low_mask(size_t n)
{
    word_array<Width, WordType> w(0);

    for (size_t idx = 0; idx < n && idx < Width; ++idx)
    {
        w.set_bit(idx, true);
    }

    return w;
}

/**
 * @brief Logical Left-shift assignment operator
 * @tparam W The word_container type to work on
 * @param lhs The word_container to be shifted
 * @param rhs The number of bits to shift
 * @return The shifted word_container
 */
template <typename W, typename = std::enable_if_t<is_word_array_v<W>>>
constexpr W logical_left_shift(W& lhs, const size_t rhs)
{
    static_assert(::aarith::is_word_array_v<W>);

    constexpr size_t width = W::width();
    using word_type = typename W::word_type;

    if (rhs >= width)
    {
        lhs.fill(word_type{0});
        return lhs;
    }
    if (rhs == 0)
    {
        return lhs;
    }

    const auto skip_words = rhs / lhs.word_width();
    const auto shift_word_left = rhs - skip_words * lhs.word_width();
    const auto shift_word_right = lhs.word_width() - shift_word_left;
    for (auto counter = lhs.word_count(); counter > 0; --counter)
=======
    for (auto i = Width; i > 0; --i)
>>>>>>> c19405e9
    {
        if (!value.bit(i - 1))
        {
            return (Width - i);
        }
    }
    return Width;
}

/**
 * @brief Computes the position of the first set bit (i.e. a bit set to one) in the word_array from
 * MSB to LSB and returns an empty optional if the word_array contains zeroes only.
 *
 * @tparam Width Width of the word_array
 * @param value The word_array whose first set bit should be found
 * @return The index of the first set bit in value
 */
template <size_t Width, typename WordType>
std::optional<size_t> first_set_bit(const word_array<Width, WordType>& value)
{
    const size_t leading_zeroes = count_leading_zeroes(value);

    if (leading_zeroes == Width)
    {
        return std::nullopt;
    }
    else
    {
        return Width - (leading_zeroes + 1);
    }
}

/**
 * @brief Computes the index of the first unset bit (i.e. a bit set to zero) in the word_array from
 * MSB to LSB and returns an empty optional if the word_array contains ones only.
 *
 * @tparam Width Width of the word_array
 * @param value The word_array whose first set bit should be found
 * @return The index of the first set bit in value
 */
template <size_t Width, typename WordType>
std::optional<size_t> first_unset_bit(const word_array<Width, WordType>& value)
{
    const size_t leading_ones = count_leading_ones(value);

    if (leading_ones == Width)
    {
        return std::nullopt;
    }
    else
    {
        return Width - (leading_ones + 1);
    }
}

/**
 * @brief Sets the most significant bit to one
 * @tparam W Type that behaves like a word array (can, e.g., also be an uinteger)
 * @tparam V The bit width of the type W
 * @tparam WordType The word type the data is stored in
 * @param w The word array like parameter
 * @return w with the most significant bit set to one
 */
template <template <size_t, typename> class W, size_t V, typename WordType = uint64_t>
[[nodiscard]] constexpr W<V, WordType> msb_one(const W<V, WordType>& w)
{
    constexpr W<V, WordType> msbone{word_array<V, WordType>::msb_one()};
    return (w | msbone);
}

/**
 * @brief Extracts a range from the word array
 *
 * Note that the indexing is done
 *  - zero based starting from the LSB
 *  - is inclusive (i.e. the start and end point are part of the range)
 *
 * @tparam S Starting index (inclusive, from left to right)
 * @tparam E  Ending index (inclusive, from left to right)
 * @tparam W Width of the word container that the range is taken from
 * @param w  Word container from which the range is taken from
 * @return Range word[E,S] inclusive
 */
template <size_t S, size_t E, size_t W, typename WordType>
[[nodiscard]] constexpr word_array<(S - E) + 1, WordType>
bit_range(const word_array<W, WordType>& w)
{
    static_assert(S < W, "Range must start within the word");
    static_assert(E <= S, "Range must be positive (i.e. this method will not reverse the word");

    return width_cast<(S - E) + 1>(w >> E);
}

<<<<<<< HEAD
template <size_t W, typename WordType>
[[nodiscard]] constexpr word_array<W, WordType> dynamic_bit_range(const word_array<W, WordType>& w, size_t start_idx, size_t end_idx_exclusive)
{
    // check arguments

    if (end_idx_exclusive < start_idx)
    {
        throw std::invalid_argument("end_idx must be greater or equal to start_idx");
    }

    if (start_idx >= W)
    {
        throw std::invalid_argument("start_idx must be a valid index of a W-bit word array");
    }

    if (end_idx_exclusive > W)
    {
        throw std::invalid_argument("end_idx must be a valid index of a W-bit word array");
    }

    // arguments are okay; do copying

    word_array<W, WordType> result;

    for (size_t i = start_idx; i < end_idx_exclusive; ++i)
    {
        result.set_bit(i, w.bit(i));
    }

    return result;
}

template <size_t W, typename WordType>
[[nodiscard]] constexpr word_array<W, WordType> flip(const word_array<W, WordType>& w)
{
    word_array<W, WordType> copy;

    for (size_t widx = 0; widx < W; ++widx)
    {
        const size_t copyidx = W - 1 - widx;
        copy.set_bit(copyidx, w.bit(widx));
    }

    return copy;
}

=======
/**
 * @brief Concatenates two word_arrays
 *
 * @tparam W Size of the first word_array
 * @tparam V Size of the second word_array
 * @tparam WordType The type to store the word_array's data in
 * @param w First word_array
 * @param v Second word_array
 * @return word_array of size W+V containing the bits of the inputs
 */
>>>>>>> c19405e9
template <size_t W, size_t V, typename WordType>
word_array<W + V, WordType> concat(const word_array<W, WordType>& w,
                                   const word_array<V, WordType>& v)
{
    word_array<W + V, WordType> result{w};
    result = result << V;
    result = result | word_array<W + V, WordType>{v};
    return result;
}

/**
 * @brief Splits the word container at the given splitting point
 * @tparam S Splitting point
 * @tparam W Width of the word container to be split
 * @param w Word container that is split
 * @return Pair of <word[W-1,S+1], word[S,0]>
 */
template <size_t S, size_t W, typename WordType>
[[nodiscard]] constexpr std::pair<word_array<W - (S + 1), WordType>, word_array<S + 1, WordType>>
split(const word_array<W, WordType>& w)
{
    static_assert(S < W - 1 && S >= 0);

    const word_array<W - (S + 1), WordType> lhs{width_cast<W - (S + 1)>(w >> (S + 1))};

    const word_array<S + 1, WordType> rhs = width_cast<S + 1>(w);

    return std::make_pair(lhs, rhs);
}

} // namespace aarith<|MERGE_RESOLUTION|>--- conflicted
+++ resolved
@@ -64,26 +64,6 @@
 }
 
 /**
- * @brief  Counts the number of bits set to one before the first zero appears (from MSB to LSB)
- * @tparam Width Width of the word_array
- * @param value The word to count the leading ones in
- * @return
- */
-template <size_t Width, typename WordType>
-constexpr size_t count_leading_ones(const word_array<Width, WordType>& value)
-{
-<<<<<<< HEAD
-    size_t first_bit = 0UL;
-
-    // we have the operator bool checking whether (value >> first_bit) != 0
-    while (value >> first_bit)
-    {
-        ++first_bit;
-    }
-    return first_bit;
-}
-
-/**
  * @brief Return a mask that has the n least significant bits set to one
  * and all other bits set to zero.
  *
@@ -105,47 +85,6 @@
     }
 
     return w;
-}
-
-/**
- * @brief Logical Left-shift assignment operator
- * @tparam W The word_container type to work on
- * @param lhs The word_container to be shifted
- * @param rhs The number of bits to shift
- * @return The shifted word_container
- */
-template <typename W, typename = std::enable_if_t<is_word_array_v<W>>>
-constexpr W logical_left_shift(W& lhs, const size_t rhs)
-{
-    static_assert(::aarith::is_word_array_v<W>);
-
-    constexpr size_t width = W::width();
-    using word_type = typename W::word_type;
-
-    if (rhs >= width)
-    {
-        lhs.fill(word_type{0});
-        return lhs;
-    }
-    if (rhs == 0)
-    {
-        return lhs;
-    }
-
-    const auto skip_words = rhs / lhs.word_width();
-    const auto shift_word_left = rhs - skip_words * lhs.word_width();
-    const auto shift_word_right = lhs.word_width() - shift_word_left;
-    for (auto counter = lhs.word_count(); counter > 0; --counter)
-=======
-    for (auto i = Width; i > 0; --i)
->>>>>>> c19405e9
-    {
-        if (!value.bit(i - 1))
-        {
-            return (Width - i);
-        }
-    }
-    return Width;
 }
 
 /**
@@ -232,7 +171,6 @@
     return width_cast<(S - E) + 1>(w >> E);
 }
 
-<<<<<<< HEAD
 template <size_t W, typename WordType>
 [[nodiscard]] constexpr word_array<W, WordType> dynamic_bit_range(const word_array<W, WordType>& w, size_t start_idx, size_t end_idx_exclusive)
 {
@@ -279,7 +217,6 @@
     return copy;
 }
 
-=======
 /**
  * @brief Concatenates two word_arrays
  *
@@ -290,7 +227,6 @@
  * @param v Second word_array
  * @return word_array of size W+V containing the bits of the inputs
  */
->>>>>>> c19405e9
 template <size_t W, size_t V, typename WordType>
 word_array<W + V, WordType> concat(const word_array<W, WordType>& w,
                                    const word_array<V, WordType>& v)
