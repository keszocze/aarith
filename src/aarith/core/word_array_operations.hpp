#pragma once

#include <aarith/core/traits.hpp>
#include <aarith/core/word_array.hpp>
<<<<<<< HEAD
#include <aarith/core/word_array_cast_operations.hpp>
=======
#include <optional>
>>>>>>> 4c2149d9

namespace aarith {

/**
 * @brief  Counts the number of bits set to zero before the first one appears (from MSB to LSB)
 * @tparam Width Width of the word_array
 * @param value The word to count the leading zeroes in
 * @return
 */
template <size_t Width, typename WordType>
constexpr size_t count_leading_zeroes(const word_array<Width, WordType>& value)
{
    for (auto i = Width; i > 0; --i)
    {
        if (value.bit(i - 1))
        {
            return (Width - i);
        }
    }
    return Width;
}

/**
 * @brief  Counts the number of bits set to one before the first zero appears (from MSB to LSB)
 * @tparam Width Width of the word_array
 * @param value The word to count the leading ones in
 * @return
 */
template <size_t Width, typename WordType>
constexpr size_t count_leading_ones(const word_array<Width, WordType>& value)
{
    for (auto i = Width; i > 0; --i)
    {
        if (!value.bit(i - 1))
        {
            return (Width - i);
        }
    }
    return Width;
}

/**
 * @brief Computes the position of the first set bit (i.e. a bit set to one) in the word_array from
 * MSB to LSB and returns an empty optional if the word_array contains zeroes only.
 *
 * @tparam Width Width of the word_array
 * @param value The word_array whose first set bit should be found
 * @return The index of the first set bit in value
 */
template <size_t Width, typename WordType>
std::optional<size_t> first_set_bit(const word_array<Width, WordType>& value)
{
    const size_t leading_zeroes = count_leading_zeroes(value);

    if (leading_zeroes == Width)
    {
        return std::nullopt;
    }
    else
    {
        return Width - (leading_zeroes + 1);
    }
}

/**
 * @brief Computes the index of the first unset bit (i.e. a bit set to zero) in the word_array from
 * MSB to LSB and returns an empty optional if the word_array contains ones only.
 *
 * @tparam Width Width of the word_array
 * @param value The word_array whose first set bit should be found
 * @return The index of the first set bit in value
 */
template <size_t Width, typename WordType>
std::optional<size_t> first_unset_bit(const word_array<Width, WordType>& value)
{
    const size_t leading_ones = count_leading_ones(value);

    if (leading_ones == Width)
    {
        return std::nullopt;
    }
    else
    {
        return Width - (leading_ones + 1);
    }
}

/**
 * @brief Sets the most significant bit to one
 * @tparam W Type that behaves like a word array (can, e.g., also be an uinteger)
 * @tparam V The bit width of the type W
 * @tparam WordType The word type the data is stored in
 * @param w The word array like parameter
 * @return w with the most significant bit set to one
 */
template <template <size_t, typename> class W, size_t V, typename WordType = uint64_t>
[[nodiscard]] constexpr W<V, WordType> msb_one(const W<V, WordType>& w)
{

    constexpr W<V, WordType> msbone{word_array<V, WordType>::msb_one()};
    return (w | msbone);
}

/**
 * @brief Extracts a range from the word array
 *
 * Note that the indexing is done
 *  - zero based starting from the LSB
 *  - is inclusive (i.e. the start and end point are part of the range)
 *
 * @tparam S Starting index (inclusive, from left to right)
 * @tparam E  Ending index (inclusive, from left to right)
 * @tparam W Width of the word container that the range is taken from
 * @param w  Word container from which the range is taken from
 * @return Range word[E,S] inclusive
 */
template <size_t S, size_t E, size_t W, typename WordType>
[[nodiscard]] constexpr word_array<(S - E) + 1, WordType>
bit_range(const word_array<W, WordType>& w)
{
    static_assert(S < W, "Range must start within the word");
    static_assert(E <= S, "Range must be positive (i.e. this method will not reverse the word");

    return width_cast<(S - E) + 1, W, WordType>(w >> E);
}

/**
<<<<<<< HEAD
 * @brief Concatenates two word_arrays
 *
 * @tparam W Size of the first word_array
 * @tparam V Size of the second word_array
 * @tparam WordType The type to store the word_array's data in
 * @param w First word_array
 * @param v Second word_array
 * @return word_array of size W+V containing the bits of the inputs
=======
 * @brief Concatenates two word_arrays.
 * @tparam W Width of the first word_array  w
 * @tparam V Width of the second word_array v
 * @tparam WordType The underlying data type to store the word_array data in
 * @param w First word_array
 * @param v Second word_array
 * @return Word array of length W+V containing the data <w,v>
>>>>>>> 4c2149d9
 */
template <size_t W, size_t V, typename WordType>
word_array<W + V, WordType> concat(const word_array<W, WordType>& w,
                                   const word_array<V, WordType>& v)
{
    word_array<W + V, WordType> result{w};
    result = result << V;
    result = result | word_array<W + V, WordType>{v};
    return result;
}

/**
 * @brief Splits the word container at the given splitting point
 * @tparam S Splitting point
 * @tparam W Width of the word container to be split
 * @param w Word container that is split
 * @return Pair of <word[W-1,S+1], word[S,0]>
 */
template <size_t S, size_t W, typename WordType>
[[nodiscard]] constexpr std::pair<word_array<W - (S + 1), WordType>, word_array<S + 1, WordType>>
split(const word_array<W, WordType>& w)
{
    static_assert(S < W - 1 && S >= 0);

    const word_array<W - (S + 1), WordType> lhs{width_cast<W - (S + 1)>(w >> (S + 1))};

    const word_array<S + 1, WordType> rhs = width_cast<S + 1>(w);

    return std::make_pair(lhs, rhs);
}

<<<<<<< HEAD
=======
/**
 * @brief Rotates the word_array to the left using a specified carry-in
 * @param lhs The word_array that will be rotated
 * @param carry_in The initial carry that will be used in the rotation
 * @param rotate_by By how many bits the word_array will be rotated
 * @tparam W word_array type
 */
template <typename W, typename = std::enable_if_t<is_word_array_v<W>>>
constexpr W& rotate_through_carry_left(W& lhs, const bool carry_in, const size_t rotate = 1)
{

    const size_t right_shift = lhs.width() - (rotate - 1);
    auto slice = lhs >> right_shift;
    slice.set_bit(rotate - 1, carry_in);
    lhs <<= rotate;
    lhs |= slice;

    return lhs;
}

/**
 * @brief Rotates the word_array to the left using a specified carry-in
 * @param lhs The word_array that will be rotated
 * @param carry_in The initial carry that will be used in the rotation
 * @param rotate_by By how many bits the word_array will be rotated
 * @tparam W word_array type
 * @tparam U uinteger type
 */
template <typename W, typename U,
          typename = std::enable_if_t<is_word_array_v<W> && is_unsigned_v<U>>>
constexpr W& rotate_through_carry_left(W& lhs, const bool carry_in, const U& rotate_by = U::one())
{

    return rotate_through_carry_left(lhs, carry_in, static_cast<size_t>(rotate_by));
}

/**
 * @brief Rotates the word_array to the right using a specified carry-in
 * @param lhs The word_array that will be rotated
 * @param carry_in The initial carry that will be used in the rotation
 * @param rotate_by By how many bits the word_array will be rotated
 * @tparam W word_array type
 */
template <typename W, typename = std::enable_if_t<is_word_array_v<W>>>
constexpr W& rotate_through_carry_right(W& lhs, const bool carry_in, const size_t rotate_by = 1)
{

    const size_t left_shift = lhs.width() - (rotate_by - 1);
    auto slice = lhs << left_shift;
    slice.set_bit(lhs.width() - rotate_by, carry_in);
    lhs >>= rotate_by;
    lhs |= slice;

    return lhs;
}


/**
 * @brief Rotates the word_array to the right using a specified carry-in
 * @param lhs The word_array that will be rotated
 * @param carry_in The initial carry that will be used in the rotation
 * @param rotate_by By how many bits the word_array will be rotated
 * @tparam W word_array type
 * @tparam U uinteger type
 */
template <typename W, typename U,
          typename = std::enable_if_t<is_word_array_v<W> && is_unsigned_v<U>>>
constexpr W& rotate_through_carry_right(W& lhs, const bool carry_in, const U& rotate_by = U::one())
{
    return rotate_through_carry_right(lhs, carry_in, static_cast<size_t>(rotate_by));
}

/**
 * @brief Rotates the word_array to the left
 *
 * @tparam W The data type that is to be rotated
 * @param lhs The word_array to be rotated
 * @param rotate_by The number of bits to be rotated by
 * @return The shifted integer
 */
template <typename W, typename = std::enable_if_t<is_word_array_v<W>>>
constexpr W& rotate_left(W& lhs, const size_t rotate_by = 1)
{

    // TODO (keszocze) offer this as a compile-time optimized version?
    //    constexpr size_t width = W::width();
    //    const auto slice = bit_range<width-1, width-R>(lhs);
    //
    //    lhs <<= R;
    //    lhs.set_bits(0, slice);

    const size_t right_shift = lhs.width() - rotate_by;
    const auto slice = lhs >> right_shift;
    lhs <<= rotate_by;
    lhs |= slice;

    return lhs;
}

/**
 * @brief Rotates the word_array to the left
 *
 * @tparam W The data type that is to be rotated
 * @param lhs The word_array to be rotated
 * @param rotate_by The number of bits to be rotated by
 * @return The rotated word_array
 */
template <typename W, typename U,
          typename = std::enable_if_t<is_word_array_v<W> && is_unsigned_v<U>>>
constexpr W& rotate_left(W& lhs, const U& rorate_by = U::one())
{
    return rotate_left(lhs, static_cast<size_t>(rorate_by));
}

/**
 * @brief Rotates the word_array to the right
 *
 * @tparam W The data type that is to be rotated
 * @param lhs The word_array to be rotated
 * @param rotate_by The number of bits to be rotated by
 * @return The shifted integer
 */
template <typename W, typename = std::enable_if_t<is_word_array_v<W>>>
constexpr W& rotate_right(W& lhs, const size_t rotate_by = 1)
{
    const size_t left_shift = lhs.width() - rotate_by;
    const auto slice = lhs << left_shift;
    lhs >>= rotate_by;
    lhs |= slice;

    return lhs;
}

/**
 * @brief Rotates the word_array to the right
 *
 * This shift preserves the signedness of the integer.
 *
 * @tparam W The data type to be rotated
 * @param lhs The word_array to be rotated
 * @param rotate_by The number of bits to be rotated by
 * @return The rotated word_array
 */
template <typename W, typename U,
          typename = std::enable_if_t<is_word_array_v<W> && is_unsigned_v<U>>>
constexpr W& rotate_right(W& lhs, const U& rotate_by = U::one())
{
    return rotate_right(lhs, static_cast<size_t>(rotate_by));
}

/**
 * @brief Applies a given function to all words within the word_array
 * @tparam F "Catch-all" parameter for functions operating on the words of the word_array
 * @tparam W Bit width of the word_array to operate on
 * @tparam WordType The underlying data type to store the word_array data in
 * @param w The word_array to operate on
 * @param f Function of type word_array<W>::word_type -> word_array<W>::word_type
 * @return A new word_array with the transformed words
 */
template <class F, size_t W, typename WordType>
[[nodiscard]] constexpr word_array<W, WordType> map(const word_array<W, WordType>& w, const F f)
{

    word_array<W, WordType> result;
    for (size_t i = 0; i < w.word_count(); ++i)
    {
        result.set_word(i, f(w.word(i)));
    }
    return result;
}

/**
 * @brief Applies a function to all words of two word_arrays and zips them to a new
 * word_array
 *
 * If the word_arrays have a different number of words, the result will be of size min(W,V);
 *
 * @tparam F "Catch-all" parameter for functions operating on the words of the word_array
 * @tparam W Bit width of the first word_array to operate on
 * @tparam V Bit width of the second word_array to operate on
 * @tparam WordType The underlying data type to store the word_array data in
 * @param w The first word_array to operate on
 * @param v The second word_array to operate on
 * @param f Function of type (word_array<W>::word_type, word_array<W>::word_type) ->
 * word_array<W>
 * @return The newly created, zipped word_array
 */
template <class F, size_t W, size_t V, typename WordType>
[[nodiscard]] constexpr word_array<std::min(W, V), WordType>
zip_with(const word_array<W, WordType>& w, const word_array<V, WordType>& v, F f)
{
    constexpr size_t L = std::min(W, V);
    word_array<L, WordType> result;

    for (size_t i = 0; i < result.word_count(); ++i)
    {
        result.set_word(i, f(w.word(i), v.word(i)));
    }
    return result;
}

/**
 * @brief Applies a function to all words of two word_arrays and zips them to a new
 * word_array carrying along a state
 *
 * The state that is carry will be parsed to the next function call on the two words of the
 * container and may be updated in the process (e.g. generating a carry that propagates through the
 * container).
 *
 * If the word_arrays have a different number of words, the result will be of size min(W,V);
 *
 * @tparam F "Catch-all" parameter for functions operating on the words of the word_array
 * @tparam W Bit width of the first word_array to operate on
 * @tparam V Bit width of the secnd word_array to operate on
 * @param w The first word_array to operate on
 * @param v The second word_array to operate on
 * @param f Function of type (word_array<W>::word_type, word_array<W>::word_type,
 * word_array<W>::word_type) -> std::pari<word_array<W>,word_array<W>::word_type>
 * @param initial_state The initial state to be passed into the operation
 * @return The newly created, zipped word_array
 */
template <class F, size_t W, size_t V, typename WordType>
[[nodiscard]] constexpr word_array<std::min(W, V), WordType>
zip_with_state(const word_array<W, WordType>& w, const word_array<V, WordType>& v, const F f,
               const typename word_array<std::min(W, V), WordType>::word_type initial_state =
                   typename word_array<std::min(W, V), WordType>::word_type())
{
    constexpr size_t L = std::min(W, V);
    word_array<L, WordType> result;

    using wt = typename word_array<L, WordType>::word_type;

    wt state = initial_state;

    for (size_t i = 0; i < result.word_count(); ++i)
    {
        const auto fun_res = f(w.word(i), v.word(i), state);
        state = fun_res.second;
        wt new_word = fun_res.first;
        result.set_word(i, new_word);
    }
    return result;
}

/**
 * @brief Zips two word containers that might have a different number of words, expanding missing
 * words with zeroes.
 *
 * If the word_arrays have a different number of words, the "missing" words are filled up with
 * zeroes such that this method will return a word_array that has the max width of both input
 * word_arrays.
 *
 * @tparam F "Catch all" type for the zip with function
 * @tparam W Width of the first word_array
 * @tparam V Width of the second word_array
 * @param w First word_array
 * @param v Second word_array
 * @param f The zip_with function of type (word_array<W>::word_type,
 * word_array<W>::word_type) -> word_array<W>
 * @return
 */
template <class F, size_t W, size_t V, typename WordType>
[[nodiscard]] constexpr word_array<std::max(W, V), WordType>
zip_with_expand(const word_array<W, WordType>& w, const word_array<V, WordType>& v, const F f)
{
    constexpr size_t wc = word_array<W, WordType>::word_count();
    constexpr size_t vc = word_array<V, WordType>::word_count();

    // simply return the "standard" zip_with when the word widths are identical
    if constexpr (wc == vc)
    {
        return zip_with(w, v, f);
    }
    else
    {

        constexpr size_t max = std::max(W, V);

        word_array<max, WordType> w_{w};
        word_array<max, WordType> v_{v};

        return zip_with(w_, v_, f);
    }
}

/**
 * @brief Zips two word containers that might have a different number of words, expanding missing
 * words with zeroes carrying along a state.
 *
 * The state that is carry will be parsed to the next function call on the two words of the
 * container and may be updated in the process (e.g. generating a carry that propagates through the
 * container).
 *
 *
 * If the word_arrays have a different number of words, the "missing" words are filled up with
 * zeroes such that this method will return a word_array that has the max width of both input
 * word_arrays.
 *
 * @tparam F "Catch all" type for the zip with function
 * @tparam W Width of the first word_array
 * @tparam V Width of the second word_array
 * @param w First word_array
 * @param v Second word_array
 * @param f Function of type (word_array<W>::word_type, word_array<W>::word_type,
 * word_array<W>::word_type) -> std::pari<word_array<W>,word_array<W>::word_type>
 * @param initial_state The initial state to be passed into the operation
 * @return
 */
template <class F, size_t W, size_t V, typename WordType>
[[nodiscard]] constexpr word_array<std::max(W, V), WordType>
zip_with_state_expand(const word_array<W, WordType>& w, const word_array<V, WordType>& v, const F f,
                      const typename word_array<std::max(W, V), WordType>::word_type initial_state =
                          typename word_array<std::max(W, V), WordType>::word_type())
{
    constexpr size_t wc = word_array<W, WordType>::word_count();
    constexpr size_t vc = word_array<V, WordType>::word_count();

    // simply return the "standard" zip_with when the word widths are identical
    if constexpr (wc == vc)
    {
        return zip_with_state(w, v, f);
    }
    else
    {

        constexpr size_t max = std::max(W, V);

        word_array<max, WordType> w_{w};
        word_array<max, WordType> v_{v};

        return zip_with_state(w_, v_, f, initial_state);
    }
}

/**
 *
 * @brief Reduces the vector using a given two-ary function.
 *
 * This is also known as a fold.
 *
 * @tparam R Return type of the reducing function
 * @tparam F "Catch all" type for the reducing function
 * @tparam W The width of the word_array
 * @param w The word_array
 * @param f The reducing function of type (word_array<W>::word_type, R) -> R
 * @param initial_value The initial value that is fed into f
 * @return The value from reducing the word_array using f and the given initial value
 */
template <class R, class F, size_t W, typename WordType>
[[nodiscard]] R constexpr reduce(const word_array<W, WordType>& w, const F f, const R initial_value)
{
    R result = initial_value;

    for (size_t i = 0; i < w.word_count(); ++i)
    {
        result = static_cast<R>(f(w.word(i), result));
    }

    return result;
}

/**
 * @brief zips and reduces two word_arrays
 *
 * @tparam R The return type of the reducing function
 * @tparam F "Catch all" type for the reducing function
 * @tparam W The width of the first word_array
 * @tparam V The width of the second word_array
 * @param w The first word_array
 * @param v The second word_array
 * @param f The reducing function of type (word_array<W>::word_type,
 * word_array<V>__word_type, R) -> R
 * @param initial_value The initial value that is fed into f
 * @return The value from zipping and reducing the two word_arrays
 */
template <class R, class F, size_t W, size_t V, typename WordType>
[[nodiscard]] R constexpr zip_reduce(const word_array<W, WordType>& w,
                                     const word_array<V, WordType>& v, const F f,
                                     const R initial_value)
{
    R result = initial_value;

    constexpr size_t L = std::min(W, V);

    for (size_t i = 0; i < word_array<L, WordType>::word_count(); ++i)
    {
        result = f(w.word(i), v.word(i), result);
    }

    return result;
}

/**
 * @brief zips and reduces two word_arrays that might have a different word count
 *
 * This method expands missing words by using zeros instead. This means that no values are skipped.
 *
 * @tparam R The return type of the reducing function
 * @tparam F "Catch all" type for the reducing function
 * @tparam W The width of the first word_array
 * @tparam V The width of the second word_array
 * @param w The first word_array
 * @param v The second word_array
 * @param f The reducing function of type (word_array<W>::word_type,
 * word_array<V>__word_type, R) -> R
 * @param initial_value The initial value that is fed into f
 * @return The value from zipping and reducing the two word_arrays
 */
template <class R, class F, size_t W, size_t V, typename WordType>
[[nodiscard]] R zip_reduce_expand(const word_array<W, WordType>& w,
                                  const word_array<V, WordType>& v, const F f,
                                  const R initial_value)
{

    constexpr size_t wc = w.word_count();
    constexpr size_t vc = v.word_count();

    if constexpr (wc == vc)
    {
        return zip_reduce(w, v, f, initial_value);
    }
    else
    {

        constexpr size_t max = std::max(W, V);

        word_array<max, WordType> w_{w};
        word_array<max, WordType> v_{v};

        return zip_reduce(w_, v_, f, initial_value);
    }
}

>>>>>>> 4c2149d9
} // namespace aarith<|MERGE_RESOLUTION|>--- conflicted
+++ resolved
@@ -2,11 +2,7 @@
 
 #include <aarith/core/traits.hpp>
 #include <aarith/core/word_array.hpp>
-<<<<<<< HEAD
 #include <aarith/core/word_array_cast_operations.hpp>
-=======
-#include <optional>
->>>>>>> 4c2149d9
 
 namespace aarith {
 
@@ -94,6 +90,7 @@
     }
 }
 
+
 /**
  * @brief Sets the most significant bit to one
  * @tparam W Type that behaves like a word array (can, e.g., also be an uinteger)
@@ -105,7 +102,6 @@
 template <template <size_t, typename> class W, size_t V, typename WordType = uint64_t>
 [[nodiscard]] constexpr W<V, WordType> msb_one(const W<V, WordType>& w)
 {
-
     constexpr W<V, WordType> msbone{word_array<V, WordType>::msb_one()};
     return (w | msbone);
 }
@@ -134,7 +130,6 @@
 }
 
 /**
-<<<<<<< HEAD
  * @brief Concatenates two word_arrays
  *
  * @tparam W Size of the first word_array
@@ -143,15 +138,6 @@
  * @param w First word_array
  * @param v Second word_array
  * @return word_array of size W+V containing the bits of the inputs
-=======
- * @brief Concatenates two word_arrays.
- * @tparam W Width of the first word_array  w
- * @tparam V Width of the second word_array v
- * @tparam WordType The underlying data type to store the word_array data in
- * @param w First word_array
- * @param v Second word_array
- * @return Word array of length W+V containing the data <w,v>
->>>>>>> 4c2149d9
  */
 template <size_t W, size_t V, typename WordType>
 word_array<W + V, WordType> concat(const word_array<W, WordType>& w,
@@ -183,440 +169,5 @@
     return std::make_pair(lhs, rhs);
 }
 
-<<<<<<< HEAD
-=======
-/**
- * @brief Rotates the word_array to the left using a specified carry-in
- * @param lhs The word_array that will be rotated
- * @param carry_in The initial carry that will be used in the rotation
- * @param rotate_by By how many bits the word_array will be rotated
- * @tparam W word_array type
- */
-template <typename W, typename = std::enable_if_t<is_word_array_v<W>>>
-constexpr W& rotate_through_carry_left(W& lhs, const bool carry_in, const size_t rotate = 1)
-{
 
-    const size_t right_shift = lhs.width() - (rotate - 1);
-    auto slice = lhs >> right_shift;
-    slice.set_bit(rotate - 1, carry_in);
-    lhs <<= rotate;
-    lhs |= slice;
-
-    return lhs;
-}
-
-/**
- * @brief Rotates the word_array to the left using a specified carry-in
- * @param lhs The word_array that will be rotated
- * @param carry_in The initial carry that will be used in the rotation
- * @param rotate_by By how many bits the word_array will be rotated
- * @tparam W word_array type
- * @tparam U uinteger type
- */
-template <typename W, typename U,
-          typename = std::enable_if_t<is_word_array_v<W> && is_unsigned_v<U>>>
-constexpr W& rotate_through_carry_left(W& lhs, const bool carry_in, const U& rotate_by = U::one())
-{
-
-    return rotate_through_carry_left(lhs, carry_in, static_cast<size_t>(rotate_by));
-}
-
-/**
- * @brief Rotates the word_array to the right using a specified carry-in
- * @param lhs The word_array that will be rotated
- * @param carry_in The initial carry that will be used in the rotation
- * @param rotate_by By how many bits the word_array will be rotated
- * @tparam W word_array type
- */
-template <typename W, typename = std::enable_if_t<is_word_array_v<W>>>
-constexpr W& rotate_through_carry_right(W& lhs, const bool carry_in, const size_t rotate_by = 1)
-{
-
-    const size_t left_shift = lhs.width() - (rotate_by - 1);
-    auto slice = lhs << left_shift;
-    slice.set_bit(lhs.width() - rotate_by, carry_in);
-    lhs >>= rotate_by;
-    lhs |= slice;
-
-    return lhs;
-}
-
-
-/**
- * @brief Rotates the word_array to the right using a specified carry-in
- * @param lhs The word_array that will be rotated
- * @param carry_in The initial carry that will be used in the rotation
- * @param rotate_by By how many bits the word_array will be rotated
- * @tparam W word_array type
- * @tparam U uinteger type
- */
-template <typename W, typename U,
-          typename = std::enable_if_t<is_word_array_v<W> && is_unsigned_v<U>>>
-constexpr W& rotate_through_carry_right(W& lhs, const bool carry_in, const U& rotate_by = U::one())
-{
-    return rotate_through_carry_right(lhs, carry_in, static_cast<size_t>(rotate_by));
-}
-
-/**
- * @brief Rotates the word_array to the left
- *
- * @tparam W The data type that is to be rotated
- * @param lhs The word_array to be rotated
- * @param rotate_by The number of bits to be rotated by
- * @return The shifted integer
- */
-template <typename W, typename = std::enable_if_t<is_word_array_v<W>>>
-constexpr W& rotate_left(W& lhs, const size_t rotate_by = 1)
-{
-
-    // TODO (keszocze) offer this as a compile-time optimized version?
-    //    constexpr size_t width = W::width();
-    //    const auto slice = bit_range<width-1, width-R>(lhs);
-    //
-    //    lhs <<= R;
-    //    lhs.set_bits(0, slice);
-
-    const size_t right_shift = lhs.width() - rotate_by;
-    const auto slice = lhs >> right_shift;
-    lhs <<= rotate_by;
-    lhs |= slice;
-
-    return lhs;
-}
-
-/**
- * @brief Rotates the word_array to the left
- *
- * @tparam W The data type that is to be rotated
- * @param lhs The word_array to be rotated
- * @param rotate_by The number of bits to be rotated by
- * @return The rotated word_array
- */
-template <typename W, typename U,
-          typename = std::enable_if_t<is_word_array_v<W> && is_unsigned_v<U>>>
-constexpr W& rotate_left(W& lhs, const U& rorate_by = U::one())
-{
-    return rotate_left(lhs, static_cast<size_t>(rorate_by));
-}
-
-/**
- * @brief Rotates the word_array to the right
- *
- * @tparam W The data type that is to be rotated
- * @param lhs The word_array to be rotated
- * @param rotate_by The number of bits to be rotated by
- * @return The shifted integer
- */
-template <typename W, typename = std::enable_if_t<is_word_array_v<W>>>
-constexpr W& rotate_right(W& lhs, const size_t rotate_by = 1)
-{
-    const size_t left_shift = lhs.width() - rotate_by;
-    const auto slice = lhs << left_shift;
-    lhs >>= rotate_by;
-    lhs |= slice;
-
-    return lhs;
-}
-
-/**
- * @brief Rotates the word_array to the right
- *
- * This shift preserves the signedness of the integer.
- *
- * @tparam W The data type to be rotated
- * @param lhs The word_array to be rotated
- * @param rotate_by The number of bits to be rotated by
- * @return The rotated word_array
- */
-template <typename W, typename U,
-          typename = std::enable_if_t<is_word_array_v<W> && is_unsigned_v<U>>>
-constexpr W& rotate_right(W& lhs, const U& rotate_by = U::one())
-{
-    return rotate_right(lhs, static_cast<size_t>(rotate_by));
-}
-
-/**
- * @brief Applies a given function to all words within the word_array
- * @tparam F "Catch-all" parameter for functions operating on the words of the word_array
- * @tparam W Bit width of the word_array to operate on
- * @tparam WordType The underlying data type to store the word_array data in
- * @param w The word_array to operate on
- * @param f Function of type word_array<W>::word_type -> word_array<W>::word_type
- * @return A new word_array with the transformed words
- */
-template <class F, size_t W, typename WordType>
-[[nodiscard]] constexpr word_array<W, WordType> map(const word_array<W, WordType>& w, const F f)
-{
-
-    word_array<W, WordType> result;
-    for (size_t i = 0; i < w.word_count(); ++i)
-    {
-        result.set_word(i, f(w.word(i)));
-    }
-    return result;
-}
-
-/**
- * @brief Applies a function to all words of two word_arrays and zips them to a new
- * word_array
- *
- * If the word_arrays have a different number of words, the result will be of size min(W,V);
- *
- * @tparam F "Catch-all" parameter for functions operating on the words of the word_array
- * @tparam W Bit width of the first word_array to operate on
- * @tparam V Bit width of the second word_array to operate on
- * @tparam WordType The underlying data type to store the word_array data in
- * @param w The first word_array to operate on
- * @param v The second word_array to operate on
- * @param f Function of type (word_array<W>::word_type, word_array<W>::word_type) ->
- * word_array<W>
- * @return The newly created, zipped word_array
- */
-template <class F, size_t W, size_t V, typename WordType>
-[[nodiscard]] constexpr word_array<std::min(W, V), WordType>
-zip_with(const word_array<W, WordType>& w, const word_array<V, WordType>& v, F f)
-{
-    constexpr size_t L = std::min(W, V);
-    word_array<L, WordType> result;
-
-    for (size_t i = 0; i < result.word_count(); ++i)
-    {
-        result.set_word(i, f(w.word(i), v.word(i)));
-    }
-    return result;
-}
-
-/**
- * @brief Applies a function to all words of two word_arrays and zips them to a new
- * word_array carrying along a state
- *
- * The state that is carry will be parsed to the next function call on the two words of the
- * container and may be updated in the process (e.g. generating a carry that propagates through the
- * container).
- *
- * If the word_arrays have a different number of words, the result will be of size min(W,V);
- *
- * @tparam F "Catch-all" parameter for functions operating on the words of the word_array
- * @tparam W Bit width of the first word_array to operate on
- * @tparam V Bit width of the secnd word_array to operate on
- * @param w The first word_array to operate on
- * @param v The second word_array to operate on
- * @param f Function of type (word_array<W>::word_type, word_array<W>::word_type,
- * word_array<W>::word_type) -> std::pari<word_array<W>,word_array<W>::word_type>
- * @param initial_state The initial state to be passed into the operation
- * @return The newly created, zipped word_array
- */
-template <class F, size_t W, size_t V, typename WordType>
-[[nodiscard]] constexpr word_array<std::min(W, V), WordType>
-zip_with_state(const word_array<W, WordType>& w, const word_array<V, WordType>& v, const F f,
-               const typename word_array<std::min(W, V), WordType>::word_type initial_state =
-                   typename word_array<std::min(W, V), WordType>::word_type())
-{
-    constexpr size_t L = std::min(W, V);
-    word_array<L, WordType> result;
-
-    using wt = typename word_array<L, WordType>::word_type;
-
-    wt state = initial_state;
-
-    for (size_t i = 0; i < result.word_count(); ++i)
-    {
-        const auto fun_res = f(w.word(i), v.word(i), state);
-        state = fun_res.second;
-        wt new_word = fun_res.first;
-        result.set_word(i, new_word);
-    }
-    return result;
-}
-
-/**
- * @brief Zips two word containers that might have a different number of words, expanding missing
- * words with zeroes.
- *
- * If the word_arrays have a different number of words, the "missing" words are filled up with
- * zeroes such that this method will return a word_array that has the max width of both input
- * word_arrays.
- *
- * @tparam F "Catch all" type for the zip with function
- * @tparam W Width of the first word_array
- * @tparam V Width of the second word_array
- * @param w First word_array
- * @param v Second word_array
- * @param f The zip_with function of type (word_array<W>::word_type,
- * word_array<W>::word_type) -> word_array<W>
- * @return
- */
-template <class F, size_t W, size_t V, typename WordType>
-[[nodiscard]] constexpr word_array<std::max(W, V), WordType>
-zip_with_expand(const word_array<W, WordType>& w, const word_array<V, WordType>& v, const F f)
-{
-    constexpr size_t wc = word_array<W, WordType>::word_count();
-    constexpr size_t vc = word_array<V, WordType>::word_count();
-
-    // simply return the "standard" zip_with when the word widths are identical
-    if constexpr (wc == vc)
-    {
-        return zip_with(w, v, f);
-    }
-    else
-    {
-
-        constexpr size_t max = std::max(W, V);
-
-        word_array<max, WordType> w_{w};
-        word_array<max, WordType> v_{v};
-
-        return zip_with(w_, v_, f);
-    }
-}
-
-/**
- * @brief Zips two word containers that might have a different number of words, expanding missing
- * words with zeroes carrying along a state.
- *
- * The state that is carry will be parsed to the next function call on the two words of the
- * container and may be updated in the process (e.g. generating a carry that propagates through the
- * container).
- *
- *
- * If the word_arrays have a different number of words, the "missing" words are filled up with
- * zeroes such that this method will return a word_array that has the max width of both input
- * word_arrays.
- *
- * @tparam F "Catch all" type for the zip with function
- * @tparam W Width of the first word_array
- * @tparam V Width of the second word_array
- * @param w First word_array
- * @param v Second word_array
- * @param f Function of type (word_array<W>::word_type, word_array<W>::word_type,
- * word_array<W>::word_type) -> std::pari<word_array<W>,word_array<W>::word_type>
- * @param initial_state The initial state to be passed into the operation
- * @return
- */
-template <class F, size_t W, size_t V, typename WordType>
-[[nodiscard]] constexpr word_array<std::max(W, V), WordType>
-zip_with_state_expand(const word_array<W, WordType>& w, const word_array<V, WordType>& v, const F f,
-                      const typename word_array<std::max(W, V), WordType>::word_type initial_state =
-                          typename word_array<std::max(W, V), WordType>::word_type())
-{
-    constexpr size_t wc = word_array<W, WordType>::word_count();
-    constexpr size_t vc = word_array<V, WordType>::word_count();
-
-    // simply return the "standard" zip_with when the word widths are identical
-    if constexpr (wc == vc)
-    {
-        return zip_with_state(w, v, f);
-    }
-    else
-    {
-
-        constexpr size_t max = std::max(W, V);
-
-        word_array<max, WordType> w_{w};
-        word_array<max, WordType> v_{v};
-
-        return zip_with_state(w_, v_, f, initial_state);
-    }
-}
-
-/**
- *
- * @brief Reduces the vector using a given two-ary function.
- *
- * This is also known as a fold.
- *
- * @tparam R Return type of the reducing function
- * @tparam F "Catch all" type for the reducing function
- * @tparam W The width of the word_array
- * @param w The word_array
- * @param f The reducing function of type (word_array<W>::word_type, R) -> R
- * @param initial_value The initial value that is fed into f
- * @return The value from reducing the word_array using f and the given initial value
- */
-template <class R, class F, size_t W, typename WordType>
-[[nodiscard]] R constexpr reduce(const word_array<W, WordType>& w, const F f, const R initial_value)
-{
-    R result = initial_value;
-
-    for (size_t i = 0; i < w.word_count(); ++i)
-    {
-        result = static_cast<R>(f(w.word(i), result));
-    }
-
-    return result;
-}
-
-/**
- * @brief zips and reduces two word_arrays
- *
- * @tparam R The return type of the reducing function
- * @tparam F "Catch all" type for the reducing function
- * @tparam W The width of the first word_array
- * @tparam V The width of the second word_array
- * @param w The first word_array
- * @param v The second word_array
- * @param f The reducing function of type (word_array<W>::word_type,
- * word_array<V>__word_type, R) -> R
- * @param initial_value The initial value that is fed into f
- * @return The value from zipping and reducing the two word_arrays
- */
-template <class R, class F, size_t W, size_t V, typename WordType>
-[[nodiscard]] R constexpr zip_reduce(const word_array<W, WordType>& w,
-                                     const word_array<V, WordType>& v, const F f,
-                                     const R initial_value)
-{
-    R result = initial_value;
-
-    constexpr size_t L = std::min(W, V);
-
-    for (size_t i = 0; i < word_array<L, WordType>::word_count(); ++i)
-    {
-        result = f(w.word(i), v.word(i), result);
-    }
-
-    return result;
-}
-
-/**
- * @brief zips and reduces two word_arrays that might have a different word count
- *
- * This method expands missing words by using zeros instead. This means that no values are skipped.
- *
- * @tparam R The return type of the reducing function
- * @tparam F "Catch all" type for the reducing function
- * @tparam W The width of the first word_array
- * @tparam V The width of the second word_array
- * @param w The first word_array
- * @param v The second word_array
- * @param f The reducing function of type (word_array<W>::word_type,
- * word_array<V>__word_type, R) -> R
- * @param initial_value The initial value that is fed into f
- * @return The value from zipping and reducing the two word_arrays
- */
-template <class R, class F, size_t W, size_t V, typename WordType>
-[[nodiscard]] R zip_reduce_expand(const word_array<W, WordType>& w,
-                                  const word_array<V, WordType>& v, const F f,
-                                  const R initial_value)
-{
-
-    constexpr size_t wc = w.word_count();
-    constexpr size_t vc = v.word_count();
-
-    if constexpr (wc == vc)
-    {
-        return zip_reduce(w, v, f, initial_value);
-    }
-    else
-    {
-
-        constexpr size_t max = std::max(W, V);
-
-        word_array<max, WordType> w_{w};
-        word_array<max, WordType> v_{v};
-
-        return zip_reduce(w_, v_, f, initial_value);
-    }
-}
-
->>>>>>> 4c2149d9
 } // namespace aarith