#pragma once

#include <aarith/integer.hpp>
#include <utility>

namespace aarith {

/**
 * @brief Extracts a range from the fixed point number interpreted as a single bitstring
 *
 * Note that the indexing is done
 *  - zero based starting from the LSB
 *  - is inclusive (i.e. the start and end point are part of the range)
 *
 * @tparam S Starting index (inclusive, from left to right)
 * @tparam E  Ending index (inclusive, from left to right)
 * @tparam I Width of the integer part of the fixed point number
 * @tparam F Width of the fractional part of the fixed point number
 * @tparam B Underlying aarith integer type used (integer or uinteger)
 * @tparam WordType word type used to store the data
 * @param w Fixed point number from which the range is taken from
 * @return Range fixed_point[S,E], inclusive
 */
template <size_t S, size_t E, size_t I, size_t F, template <size_t, class> typename B,
          typename WordType>
[[nodiscard]] constexpr word_array<(S - E) + 1, WordType>
bit_range(const fixed<I, F, B, WordType>& w)
{
    return bit_range<S, E>(w.bits);
}

/**
 * @brief Adjusts the number of fraction bits of two numbers to be euqal
 * @tparam I1 Integer part width of the first number
 * @tparam F1 Fraction part width of the first number
 * @tparam I2 Integer part width of the second number
 * @tparam F2 Fraction part width of the second number
 * @tparam B The integer type used to store the number (signed or unsigned)
 * @tparam WordType The word type used to actually store the data
 */
template <size_t I1, size_t F1, size_t I2, size_t F2, template <size_t, typename> typename B,
          typename WordType = uint64_t>
constexpr std::pair<fixed<I1, std::max(F1, F2), B, WordType>,
                    fixed<I2, std::max(F1, F2), B, WordType>>
equalize_fraction_width(const fixed<I1, F1, B, WordType>& a, const fixed<I2, F2, B, WordType>& b)
{
    constexpr size_t F_expanded = std::max(F1, F2);

    const fixed<I1, F_expanded, B, WordType> a_expanded{width_cast<I1, F_expanded>(a)};
    const fixed<I2, F_expanded, B, WordType> b_expanded{width_cast<I2, F_expanded>(b)};

    return std::make_pair(a_expanded, b_expanded);
}

/**
 * @brief Performs an arithmetic right shift
 * @param lhs The fixed point number that is shifted
 * @param rhs The number of bits to shift
 * @return
 */
template <size_t I, size_t F, template <size_t, typename> typename B, typename WordType = uint64_t>
constexpr fixed<I, F, B, WordType> operator>>(const fixed<I, F, B, WordType>& lhs, const size_t rhs)
{
    return fixed<I, F, B, WordType>::from_bitstring(lhs.bits() >> rhs);
}

/**
 * @brief Performs a logical left shift
 * @param lhs The fixed point number that is shifted
 * @param rhs The number of bits to shift
 * @return
 */
template <size_t I, size_t F, template <size_t, typename> typename B, typename WordType = uint64_t>
constexpr fixed<I, F, B, WordType> operator<<(const fixed<I, F, B, WordType>& lhs, const size_t rhs)
{
    return fixed<I, F, B, WordType>::from_bitstring(lhs.bits() << rhs);
}

/**
 * @brief Changes the widths of the integer and fractional part.
 *
 * This method simply "cuts of" bits from the left and right if the target width is smaller than
 * the initial one. In case of signed number, cutting of bits might result in a flip of the sign.
 * In general, there are no guarantees on the value the number stores after a  reduction of any
 * of the widths.
 *
 * If the width of integer part is extended, the sign and the number (of the integer part) is
 * preserved. That means that if both widths are increased (or at least not decreased), the number
 * stored in the fixed point number remains the same and simply uses more bits.
 *
 * @tparam TargetI The target width of the integer part
 * @tparam TargetF The target width of the factional part
 * @param a The fixed point whose widhts are changed
 * @return A fixed point number with the specified widths
 */
template <size_t TargetI, size_t TargetF, size_t I, size_t F, template <size_t, class> class B,
          typename WordType = uint64_t>
constexpr auto width_cast(const fixed<I, F, B, WordType>& a) -> fixed<TargetI, TargetF, B, WordType>
{
    using ret_type = fixed<TargetI, TargetF, B, WordType>;

    auto fixed_i =
        fixed<TargetI, F, B, WordType>::from_bitstring(width_cast<TargetI + F>(a.bits()));
    constexpr size_t TargetW = TargetI + TargetF;
    if constexpr (TargetF > F)
    {
        size_t diff = TargetF - F;
        auto expanded = ret_type::from_bitstring(width_cast<TargetW>(fixed_i.bits()));
        return (expanded << diff);
    }
    else
    {
        size_t diff = F - TargetF;
        fixed_i = (fixed_i >> diff);
        return ret_type::from_bitstring(width_cast<TargetW>(fixed_i.bits()));
    }
}

/**
 * @brief Adds two fixed point numbers expanding the size to store the result.
 *
 * @tparam I1 Integer part width of the first number
 * @tparam F1 Fraction part width of the first number
 * @tparam I2 Integer part width of the second number
 * @tparam F2 Fraction part width of the second number
 * @tparam B The integer type used to store the number (signed or unsigned)
 * @tparam WordType The word type used to actually store the data
 * @param a First addend
 * @param b Second addend
 * @return The sum of both numbers using enough bits to correctly store the data
 */
template <size_t I1, size_t F1, size_t I2, size_t F2, template <size_t, typename> typename B,
          typename WordType = uint64_t>
auto constexpr expanding_add(const fixed<I1, F1, B, WordType>& a,
                             const fixed<I2, F2, B, WordType>& b)
    -> fixed<std::max(I1, I2) + 1, std::max(F1, F2), B, WordType>
{
    constexpr size_t I_expanded = std::max(I1, I2) + 1;
    constexpr size_t F_expanded = std::max(F1, F2);

    const auto [expanded_a, expanded_b] = equalize_fraction_width(a, b);

    const auto tmp_result = expanding_add(expanded_a.bits(), expanded_b.bits());
    const auto result = fixed<I_expanded, F_expanded, B, WordType>::from_bitstring(tmp_result);

    return result;
}

/**
 * @brief Adds two fixed point numbers with over/underflow semantics and truncation on the right
 * @tparam I Integer part width
 * @tparam F Fraction part width
 * @tparam B The integer type used to store the number (signed or unsigned)
 * @tparam WordType The word type used to actually store the data
 * @param a The first addend
 * @param b The second addend
 * @return The (truncated) sum of both numbers
 */
template <size_t I, size_t F, template <size_t, typename> typename B, typename WordType = uint64_t>
auto add(const fixed<I, F, B, WordType>& a, const fixed<I, F, B, WordType>& b)
    -> fixed<I, F, B, WordType>
{
    const auto result = expanding_add(a, b);
    return width_cast<I, F>(result);
}

/**
 * @brief Subtracts two fixed point numbers expanding the size to store the result.
 *
 * @tparam I1 Integer part width of the first number
 * @tparam F1 Fraction part width of the first number
 * @tparam I2 Integer part width of the second number
 * @tparam F2 Fraction part width of the second number
 * @tparam B The integer type used to store the number (signed or unsigned)
 * @tparam WordType The word type used to actually store the data
 * @param a First number
 * @param b Second number
 * @return The difference of both numbers using enough bits to correctly store the data
 */
template <size_t I1, size_t F1, size_t I2, size_t F2, template <size_t, typename> typename B,
          typename WordType = uint64_t>
auto expanding_sub(const fixed<I1, F1, B, WordType>& a, const fixed<I2, F2, B, WordType>& b)
    -> fixed<std::max(I1, I2) + 1, std::max(F1, F2), B, WordType>
{
    constexpr size_t I_expanded = std::max(I1, I2) + 1;

    const auto [expanded_a, expanded_b] = equalize_fraction_width(a, b);

    const auto tmp_result = expanding_sub(expanded_a.bits(), expanded_b.bits());

    constexpr size_t result_fraction_width = std::max(F1, F2);
    const auto result =
        fixed<I_expanded, result_fraction_width, B, WordType>::from_bitstring(tmp_result);

    return result;
}

/**
 * @brief Subtracts two fixed point numbers with over/underflow semantics and truncation on the
 * right
 * @tparam I Integer part width
 * @tparam F Fraction part width
 * @tparam B The integer type used to store the number (signed or unsigned)
 * @tparam WordType The word type used to actually store the data
 * @param a The first addend
 * @param b The second addend
 * @return The (truncated) difference of both numbers
 */
template <size_t I, size_t F, template <size_t, typename> typename B, typename WordType = uint64_t>
auto sub(const fixed<I, F, B, WordType>& a, const fixed<I, F, B, WordType>& b)
    -> fixed<I, F, B, WordType>
{
    const auto result = expanding_sub(a, b);
    return width_cast<I, F>(result);
}

template <size_t I, size_t F, template <size_t, typename> typename B, typename WT = uint64_t>
auto mul(const fixed<I, F, B, WT>& a, const fixed<I, F, B, WT>& b) -> fixed<I, F, B, WT>
{
    constexpr size_t base_size = I + F;
    constexpr size_t scratch_size = 2 * base_size;

    const auto a_extended = width_cast<scratch_size>(a.bits());
    const auto b_extended = width_cast<scratch_size>(b.bits());

    const auto result_bits_extended = (a_extended * b_extended) >> F;
    const auto result_bits = width_cast<base_size>(result_bits_extended);

    return fixed<I, F, B, WT>::from_bitstring(result_bits);
}

template <size_t I, size_t F, template <size_t, typename> typename B, typename WT = uint64_t>
auto div(const fixed<I, F, B, WT>& a, const fixed<I, F, B, WT>& b) -> fixed<I, F, B, WT>
{
    constexpr size_t base_size = I + F;
    constexpr size_t scratch_size = F + base_size;

    const auto a_extended = width_cast<scratch_size>(a.bits());
    const auto b_extended = width_cast<scratch_size>(b.bits());

    const auto result_bits_extended = (a_extended << F) / b_extended;
    const auto result_bits = width_cast<base_size>(result_bits_extended);

    return fixed<I, F, B, WT>::from_bitstring(result_bits);
}

template <size_t I, size_t F, template <size_t, typename> typename B, typename WT = uint64_t>
auto negate(const fixed<I, F, B, WT>& f) -> fixed<I, F, B, WT>
{
    const auto negated_bits = negate(f.bits());
    return fixed<I, F, B, WT>::from_bitstring(negated_bits);
}

template <size_t I, size_t F, template <size_t, typename> typename B, typename WT = uint64_t>
auto abs(const fixed<I, F, B, WT>& f) -> fixed<I, F, B, WT>
{
<<<<<<< HEAD
    if (f >= f.zero())
    {
        return f;
    }
    else
    {
        return negate(f);
=======
    if (f.is_negative())
    {
        return negate(f);
    }
    else
    {
        return f;
>>>>>>> 27216ce7
    }
}

} // namespace aarith<|MERGE_RESOLUTION|>--- conflicted
+++ resolved
@@ -254,24 +254,14 @@
 template <size_t I, size_t F, template <size_t, typename> typename B, typename WT = uint64_t>
 auto abs(const fixed<I, F, B, WT>& f) -> fixed<I, F, B, WT>
 {
-<<<<<<< HEAD
-    if (f >= f.zero())
+    if (f.is_negative())
+    {
+        return negate(f);
+    }
+    else
     {
         return f;
     }
-    else
-    {
-        return negate(f);
-=======
-    if (f.is_negative())
-    {
-        return negate(f);
-    }
-    else
-    {
-        return f;
->>>>>>> 27216ce7
-    }
 }
 
 } // namespace aarith