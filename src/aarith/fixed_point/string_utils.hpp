--- conflicted
+++ resolved
@@ -21,11 +21,7 @@
     //     1/4 = 25/100   = 250/1000
     //   + 1/8 = 125/1000 = 125/1000
     //     -------------------------
-<<<<<<< HEAD
-    //                      875/1000
-=======
     //     0.875            875/1000
->>>>>>> 27216ce7
     //
     // and so on. Knowing this, we keep computing the numerator (example value
     // is 875) in variable "int_fraction".
