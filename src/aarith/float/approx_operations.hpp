--- conflicted
+++ resolved
@@ -122,11 +122,7 @@
  
     // compute sign
     auto sign = lhs.get_sign() ^ rhs.get_sign();
-<<<<<<< HEAD
- 
-=======
-
->>>>>>> 34190f56
+
     if (lhs.is_inf() || rhs.is_inf())
     {
         return sign ? normalized_float<E, M>::neg_infinity()
