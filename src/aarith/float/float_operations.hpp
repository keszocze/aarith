#pragma once

#include <aarith/core/traits.hpp>
#include <aarith/float/floating_point.hpp>

namespace aarith {

/**
 * @brief Addition of two floating_points using the FAU adder: lhs+rhs
 *
 * @param lhs The first number that is to be summed up
 * @param rhs The second number that is to be summed up
 * @param bits The number of most-significant bits that are calculated of the mantissa addition
 * @tparam E Width of exponent
 * @tparam M Width of mantissa
 *
 * @return The sum
 *
 */
template <size_t E, size_t M, class Function_add, class Function_sub>
[[nodiscard]] auto add_(const floating_point<E, M> lhs, const floating_point<E, M> rhs,
                        Function_add fun_add, Function_sub fun_sub) -> floating_point<E, M>
{
    // order operands
    if (abs(lhs) < abs(rhs))
    {
        return add_(rhs, lhs, fun_add, fun_sub);
    }

    // sub if 2nd operand is negative
    if (lhs.get_sign() != rhs.get_sign())
    {
        auto swap_sign = rhs;
        swap_sign.set_sign(~swap_sign.get_sign());
        return sub_(lhs, swap_sign, fun_add, fun_sub);
    }

    const auto exponent_delta =
        sub(width_cast<E + 1>(lhs.get_exponent()), width_cast<E + 1>(rhs.get_exponent()));

    auto extra_shift = 0U;
    if (lhs.is_normalized() && !rhs.is_normalized())
    {
        extra_shift = 1;
    }

    const auto new_mantissa = rhs.get_full_mantissa() >> (exponent_delta.word(0) - extra_shift);
    const auto mantissa_sum = fun_add(lhs.get_full_mantissa(), new_mantissa);

    floating_point<E, mantissa_sum.width() - 1> sum(lhs.get_sign(), lhs.get_exponent(),
                                                    mantissa_sum);

    return normalize<E, mantissa_sum.width() - 1, M>(sum);
}

/**
 * @brief Subtraction with floating_points using the FAU adder: lhs-rhs.
 *
 * @param lhs The minuend
 * @param rhs The subtrahend
 * @param bits The number of most-significant bits that are calculated of the mantissa subtraction
 * @tparam E Width of exponent
 * @tparam M Width of mantissa including the leading 1
 *
 * @return The difference lhs-rhs
 *
 */
template <size_t E, size_t M, class Function_add, class Function_sub>
[[nodiscard]] auto sub_(const floating_point<E, M> lhs, const floating_point<E, M> rhs,
                        Function_add fun_add, Function_sub fun_sub) -> floating_point<E, M>
{
    if (abs(lhs) < abs(rhs))
    {
        auto swap = rhs;
        swap.set_sign(~swap.get_sign());
        return add(swap, lhs);
    }

    if (lhs.get_sign() != rhs.get_sign())
    {
        auto swap_sign = rhs;
        swap_sign.set_sign(~swap_sign.get_sign());
        return add_(lhs, swap_sign, fun_add, fun_sub);
    }

    const auto exponent_delta = sub(lhs.get_exponent(), rhs.get_exponent());
    auto extra_shift = 0U;
    if (lhs.is_normalized() && !rhs.is_normalized())
    {
        extra_shift = 1;
    }

    const auto new_mantissa = rhs.get_full_mantissa() >> (exponent_delta.word(0) - extra_shift);
    const auto mantissa_sum = fun_sub(lhs.get_full_mantissa(), new_mantissa);

    floating_point<E, mantissa_sum.width() - 1> sum(lhs.get_sign(), lhs.get_exponent(),
                                                    mantissa_sum);

    return normalize<E, mantissa_sum.width() - 1, M>(sum);
}

/**
 * @brief Adds to floating_points.
 *
 * @param lhs The first number that is to be summed up
 * @param rhs The second number that is to be summed up
 * @tparam E Width of exponent
 * @tparam M Width of mantissa including the leading 1
 *
 * @return The sum
 *
 */
template <size_t E, size_t M>
[[nodiscard]] auto add(const floating_point<E, M> lhs, const floating_point<E, M> rhs)
    -> floating_point<E, M>
{
    if (lhs.is_nan())
    {
        return lhs.make_quiet_nan();
    }

    if (rhs.is_nan())
    {
        return rhs.make_quiet_nan();
    }

    if ((lhs.is_nan() || rhs.is_nan()) || (lhs.is_neg_inf() && rhs.is_pos_inf()) ||
        (lhs.is_pos_inf() && rhs.is_neg_inf()))
    {
        return floating_point<E, M>::NaN();
    }

    if (lhs.is_inf())
    {
        return lhs;
    }
    if (rhs.is_inf())
    {
        return rhs;
    }

    // return add_<E, M, class aarith::uinteger<M+1, long unsigned int> (*)(const class
    // aarith::uinteger<M+1>&, const class aarith::uinteger<M+1>&, const bool)>(lhs, rhs,
    // expanding_add<M+1, M+1>, expanding_sub<M+1, M+1>);
    return add_<
        E, M,
        class aarith::uinteger<M + 2, uint64_t> (*)(const aarith::uinteger<M + 1, uint64_t>&,
                                                    const aarith::uinteger<M + 1, uint64_t>&),
        class aarith::uinteger<M + 1, uint64_t> (*)(const aarith::uinteger<M + 1, uint64_t>&,
                                                    const aarith::uinteger<M + 1, uint64_t>&)>(
        lhs, rhs, expanding_add<uinteger<M + 1>, uinteger<M + 1>>,
        expanding_sub<uinteger<M + 1>, uinteger<M + 1>>);

    // return add_<E, M>(lhs, rhs, expanding_add<uinteger<M+1>, uinteger<M+1>>,
    // expanding_sub<uinteger<M+1>, uinteger<M+1>>);
}

/**
 * @brief Subtraction with floating_points: lhs-rhs.
 *
 * @param lhs The minuend
 * @param rhs The subtrahend
 * @tparam E Width of exponent
 * @tparam M Width of mantissa including the leading 1
 *
 * @return The difference lhs-rhs
 *
 */
template <size_t E, size_t M>
[[nodiscard]] auto sub(const floating_point<E, M> lhs, const floating_point<E, M> rhs)
    -> floating_point<E, M>
{
    // return sub_<E, M>(lhs, rhs, expanding_add<uinteger<M+1>, uinteger<M+1>>,
    // expanding_sub<uinteger<M+1>, uinteger<M+1>>);

    if (lhs.is_nan())
    {
        return lhs.make_quiet_nan();
    }

    if (rhs.is_nan())
    {
        return rhs.make_quiet_nan();
    }

    if ((lhs.is_nan() || rhs.is_nan()) || (lhs.is_pos_inf() && rhs.is_pos_inf()) ||
        (lhs.is_neg_inf() && rhs.is_neg_inf()))
    {
        return floating_point<E, M>::NaN();
    }

    return sub_<
        E, M,
        class aarith::uinteger<M + 2, uint64_t> (*)(const aarith::uinteger<M + 1, uint64_t>&,
                                                    const aarith::uinteger<M + 1, uint64_t>&),
        class aarith::uinteger<M + 1, uint64_t> (*)(const aarith::uinteger<M + 1, uint64_t>&,
                                                    const aarith::uinteger<M + 1, uint64_t>&)>(
        lhs, rhs, expanding_add<uinteger<M + 1>, uinteger<M + 1>>,
        expanding_sub<uinteger<M + 1>, uinteger<M + 1>>);
}

/**
 * @brief Multiplication with floating_points: lhs*rhs.
 *
 * @param lhs The multiplicand
 * @param rhs The multiplicator
 * @tparam E Width of exponent
 * @tparam M Width of mantissa including the leading 1
 *
 * @return The product lhs*rhs
 *
 */
template <size_t E, size_t M, typename WordType>
[[nodiscard]] auto mul(const floating_point<E, M, WordType> lhs,
                       const floating_point<E, M, WordType> rhs) -> floating_point<E, M, WordType>
{
    if (lhs.is_nan())
    {
        return lhs.make_quiet_nan();
    }

    if (rhs.is_nan())
    {
        return rhs.make_quiet_nan();
    }

    if ((lhs.is_nan() || rhs.is_nan()) || (lhs.is_zero() && rhs.is_inf()) ||
        (lhs.is_inf() && rhs.is_zero()))
    {
        return floating_point<E, M>::NaN();
    }

    // compute sign
    auto sign = lhs.get_sign() ^ rhs.get_sign();

    if (lhs.is_inf() || rhs.is_inf())
    {
        return sign ? floating_point<E, M>::neg_infinity() : floating_point<E, M>::pos_infinity();
    }

    // compute exponent
    auto ext_esum = expanding_add(lhs.get_exponent(), rhs.get_exponent());
    bool overflow = ext_esum.bit(E) == 1;
    ext_esum = sub(ext_esum, width_cast<E + 1>(lhs.bias));
    bool underflow = (not overflow) and ext_esum.bit(E) == 1;
    overflow = overflow and ext_esum.bit(E) == 1;

    // compute mantissa
    auto mproduct = schoolbook_expanding_mul(lhs.get_full_mantissa(), rhs.get_full_mantissa());
    mproduct = mproduct >> M;

    // check for over or underflow and break
    if (underflow || overflow)
    {
        floating_point<E, M> product;
        product.set_sign(sign);
        if (overflow)
        {
            product.set_exponent(uinteger<E>::all_ones());
        }
        else
        {
            ext_esum = ~ext_esum;
            ext_esum = add(ext_esum, uinteger<ext_esum.width()>(2));
            if (ext_esum < uinteger<64>(M + 1))
            {
                mproduct = mproduct >> ext_esum.word(0);
                product.set_full_mantissa(width_cast<M + 1>(mproduct));
            }
        }
        // return normalize<E, M, M>(product);
        return product;
    }

    auto esum = width_cast<E>(ext_esum);

    floating_point<E, mproduct.width() - 1> product(sign, esum, mproduct);

    return normalize<E, mproduct.width() - 1, M>(product);
}

/**
 * @brief Division with floating_points: lhs/rhs.
 *
 * @param lhs The dividend
 * @param rhs The divisor
 * @tparam E Width of exponent
 * @tparam M Width of mantissa including the leading 1
 * @tparam WordType The word type used to internally store the data
 * @return The quotient lhs/rhs
 *
 */
template <size_t E, size_t M, typename WordType>
[[nodiscard]] auto div(const floating_point<E, M, WordType> lhs,
                       const floating_point<E, M, WordType> rhs) -> floating_point<E, M, WordType>
{

    /*=================================
     * 7.2. Invalid Operation
     */
    // TODO (keszocze) make this calls use the corresponding 754 std function once the branch is
    // merged
    if (lhs.is_nan())
    {
        return lhs.make_quiet_nan();
    }

    if (rhs.is_nan())
    {
        return rhs.make_quiet_nan();
    }

    if ((lhs.is_zero() && rhs.is_zero()) || (lhs.is_inf() && rhs.is_inf()))
    {
        return floating_point<E, M>::NaN();
    }
    //==========================================

    const auto result_is_negative = lhs.get_sign() ^ rhs.get_sign();

    if (rhs.is_zero())
    {
        return result_is_negative ? floating_point<E, M>::neg_infinity()
                                  : floating_point<E, M>::pos_infinity();
    }

    if (lhs.is_inf())
    {
        // due to the checks above, we already know that rhs is finite
        return result_is_negative ? floating_point<E, M>::neg_zero() : floating_point<E, M>::zero();
    }

    if (rhs.is_inf() || lhs.is_zero())
    {
        return result_is_negative ? floating_point<E, M>::neg_zero() : floating_point<E, M>::zero();
    }

    size_t denorm_exponent_lhs = 0;
    const bool lhs_is_denormal = !lhs.is_normalized();
    if (lhs_is_denormal)
    {
        // more precision of the computation with denormal numbers
        //        denorm_exponent_lhs = M - find_leading_one(lhs.get_full_mantissa());

        denorm_exponent_lhs = [&lhs]() {
            const std::optional<size_t> one_at = first_set_bit(lhs.get_full_mantissa());
            if (one_at)
            {
                return size_t(M - (*one_at));
            }
            else
            {
                return size_t(0);
            }
        }();
    }
    auto dividend = width_cast<2 * M + 1>(lhs.get_full_mantissa());
    auto divisor = width_cast<2 * M + 1>(rhs.get_full_mantissa());
    // shift to use integer division for producing 1,M
    dividend = dividend << M + denorm_exponent_lhs;
    auto mquotient = div(dividend, divisor);

<<<<<<< HEAD
    auto esum = width_cast<E>(
        sub(expanding_add(lhs.get_exponent(), lhs.bias), width_cast<E + 1>(rhs.get_exponent())));
    auto sign = lhs.get_sign() ^ rhs.get_sign();
    normalized_float<E, mquotient.width() - 1> quotient(sign, esum, mquotient);
=======
    auto exponent_tmp = expanding_add(lhs.get_exponent(), lhs.bias);
    if (lhs_is_denormal)
    {
        denorm_exponent_lhs -= 1U;
        exponent_tmp = sub(exponent_tmp, uinteger<E + 1>(denorm_exponent_lhs));
    }

    bool overflow = exponent_tmp.bit(E) == 1;

    exponent_tmp = sub(exponent_tmp, width_cast<E + 1>(rhs.get_exponent()));
    uinteger<E + 1> denorm_exponent_correction{1U};
    if (!rhs.is_normalized())
    {
        exponent_tmp = sub(exponent_tmp, denorm_exponent_correction);
    }

    auto esum = width_cast<E>(exponent_tmp);
    overflow &= exponent_tmp.bit(E) == 1;
    const bool underflow = !overflow && exponent_tmp.bit(E) == 1;

    // check for over or underflow and break
    if (underflow || overflow)
    {
        floating_point<E, M> quotient;
        quotient.set_sign(result_is_negative);
        // apparently float div does not produce -0
        if (overflow)
        {
            quotient.set_exponent(uinteger<E>::all_ones());
        }
        else
        {
            // shift mantissa of subnormal number
            // in case some part of the mantissa can be expressed as subnormal number
            exponent_tmp = ~exponent_tmp;
            exponent_tmp = add(exponent_tmp, uinteger<exponent_tmp.width()>(2));
            if (exponent_tmp < uinteger<sizeof(M) * 8>(M + 1))
            {
                mquotient = rshift_and_round(mquotient, exponent_tmp.word(0));
                quotient.set_full_mantissa(width_cast<M + 1>(mquotient));
            }
        }
        return quotient;
    }
    else if (esum == uinteger<esum.width()>::zero())
    {
        floating_point<E, M> quotient{result_is_negative, esum,
                                      width_cast<M + 1>(rshift_and_round(mquotient, 1))};
        return quotient;
    }

    floating_point<E, mquotient.width() - 1> quotient(result_is_negative, esum, mquotient);
>>>>>>> c19405e9

    return normalize<E, mquotient.width() - 1, M>(quotient);
}

/**
 * @brief Computes the negative value of the floating-point number
 *
 * Quoting the standard: "copies a floating-point operand x to a destination in the same format,
 * reversing the sign bit. negate(x) is not the same as subtraction(0, x)"
 *
 * @note This method ignores NaN values in the sense that they are also copied and the sign bit
 * flipped.
 *
 * @tparam E Width of exponent
 * @tparam M Width of mantissa
 * @tparam WordType The word type used to internally store the data
 * @return The negated value of the provided number
 */
template <size_t E, size_t M, typename WordType = uint64_t>
[[nodiscard]] constexpr floating_point<E, M, WordType>
negate(const floating_point<E, M, WordType>& x)
{
    floating_point<E, M, WordType> negated{x};

    negated.set_sign(!x.get_sign());

    return negated;
}

/**
 * @brief Copies the floating-point number
 *
 * Quoting the standard: "copies a floating-point operand x to a destination in the same format,
 * with no change to the sign bit."
 *
 * @note This method ignores NaN values in the sense that they are also copied not signalling any
 * error.
 *
 * @note This is a rather useless method that only exists to be more compliant with the IEEE 754
 * (2019) standard.
 *
 * @tparam E Width of exponent
 * @tparam M Width of mantissa
 * @tparam WordType The word type used to internally store the data
 * @return The copied value
 */
template <size_t E, size_t M, typename WordType = uint64_t>
[[nodiscard]] constexpr floating_point<E, M, WordType> copy(const floating_point<E, M, WordType>& x)
{
    floating_point<E, M, WordType> copied{x};

    return copied;
}

/**
 * @brief Copies a floating-point number using the sign of another number
 *
 * Quoting the standard: "copies a floating-point operand x to a destination in the same format as
 * x, but with the sign bit of y."
 *
 * @note This method ignores NaN values in the sense that they are also copied not signalling any
 * error.
 *
 * @tparam E Width of exponent
 * @tparam M Width of mantissa
 * @tparam WordType The word type used to internally store the data
 * @return The copied value
 */
template <size_t E, size_t M, typename WordType = uint64_t>
[[nodiscard]] constexpr floating_point<E, M, WordType>
copySign(const floating_point<E, M, WordType>& x, const floating_point<E, M, WordType>& y)
{
    floating_point<E, M, WordType> copied{x};

    copied.set_sign(y.get_sign());

    return copied;
}

/**
 * @brief Extracts a bitstring range from the bit representation of the float
 *
 * Note that the indexing is done
 *  - zero based starting from the LSB
 *  - is inclusive (i.e. the start and end point are part of the range)
 *
 * @tparam Start Starting index (inclusive, from left to right)
 * @tparam Eend  Ending index (inclusive, from left to right)
 * @tparam E Width of the exponent
 * @tparam M Width of the mantissa
 * @param f  Float from which the range is taken from
 * @return Range float[End,Start], inclusive
 */
template <size_t Start, size_t End, size_t E, size_t M, typename WordType>
[[nodiscard]] constexpr word_array<(Start - End) + 1, WordType>
bit_range(const floating_point<E, M, WordType>& f)
{
    return bit_range<Start, End>(f.as_word_array());
}

namespace float_operators {

template <size_t E, size_t M, typename WordType>
auto operator+(const floating_point<E, M, WordType>& lhs, const floating_point<E, M, WordType>& rhs)
    -> floating_point<E, M, WordType>
{
    return add(lhs, rhs);
}

template <size_t E, size_t M, typename WordType>
auto operator-(const floating_point<E, M, WordType>& lhs, const floating_point<E, M, WordType>& rhs)
    -> floating_point<E, M, WordType>
{
    return sub(lhs, rhs);
}

template <size_t E, size_t M, typename WordType>
auto operator*(const floating_point<E, M, WordType>& lhs, const floating_point<E, M, WordType>& rhs)
    -> floating_point<E, M, WordType>
{
    return mul(lhs, rhs);
}

template <size_t E, size_t M, typename WordType>
auto operator/(const floating_point<E, M, WordType>& lhs, const floating_point<E, M, WordType>& rhs)
    -> floating_point<E, M, WordType>
{
    return div(lhs, rhs);
}

template <size_t E, size_t M, typename WordType>
auto operator-(const floating_point<E, M, WordType>& x) -> floating_point<E, M, WordType>
{
    return negate(x);
}

} // namespace float_operators
} // namespace aarith<|MERGE_RESOLUTION|>--- conflicted
+++ resolved
@@ -360,12 +360,6 @@
     dividend = dividend << M + denorm_exponent_lhs;
     auto mquotient = div(dividend, divisor);
 
-<<<<<<< HEAD
-    auto esum = width_cast<E>(
-        sub(expanding_add(lhs.get_exponent(), lhs.bias), width_cast<E + 1>(rhs.get_exponent())));
-    auto sign = lhs.get_sign() ^ rhs.get_sign();
-    normalized_float<E, mquotient.width() - 1> quotient(sign, esum, mquotient);
-=======
     auto exponent_tmp = expanding_add(lhs.get_exponent(), lhs.bias);
     if (lhs_is_denormal)
     {
@@ -418,7 +412,6 @@
     }
 
     floating_point<E, mquotient.width() - 1> quotient(result_is_negative, esum, mquotient);
->>>>>>> c19405e9
 
     return normalize<E, mquotient.width() - 1, M>(quotient);
 }
