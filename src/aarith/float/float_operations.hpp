--- conflicted
+++ resolved
@@ -18,9 +18,9 @@
  * @return The sum
  *
  */
-template<size_t E, size_t M, class Function_add, class Function_sub>
-[[nodiscard]] auto add_(const normalized_float<E, M> lhs, const normalized_float<E, M> rhs, Function_add fun_add, Function_sub fun_sub)
--> normalized_float<E, M>
+template <size_t E, size_t M, class Function_add, class Function_sub>
+[[nodiscard]] auto add_(const normalized_float<E, M> lhs, const normalized_float<E, M> rhs,
+                        Function_add fun_add, Function_sub fun_sub) -> normalized_float<E, M>
 {
     if (abs(lhs) < abs(rhs))
     {
@@ -36,14 +36,14 @@
 
     const auto exponent_delta = sub(lhs.get_exponent(), rhs.get_exponent());
     const auto new_mantissa = rhs.get_full_mantissa() >> exponent_delta.word(0);
-    const auto mantissa_sum = fun_add(lhs.get_full_mantissa(),  new_mantissa);
-
-    normalized_float<E, mantissa_sum.width()-1> sum;
+    const auto mantissa_sum = fun_add(lhs.get_full_mantissa(), new_mantissa);
+
+    normalized_float<E, mantissa_sum.width() - 1> sum;
     sum.set_sign(lhs.get_sign());
     sum.set_exponent(lhs.get_exponent());
     sum.set_mantissa(mantissa_sum);
 
-    return normalize<E, mantissa_sum.width()-1, M>(sum);
+    return normalize<E, mantissa_sum.width() - 1, M>(sum);
 }
 
 /**
@@ -58,9 +58,9 @@
  * @return The difference lhs-rhs
  *
  */
-template<size_t E, size_t M, class Function_add, class Function_sub>
-[[nodiscard]] auto sub_(const normalized_float<E, M> lhs, const normalized_float<E, M> rhs, Function_add fun_add, Function_sub fun_sub)
-    -> normalized_float<E, M>
+template <size_t E, size_t M, class Function_add, class Function_sub>
+[[nodiscard]] auto sub_(const normalized_float<E, M> lhs, const normalized_float<E, M> rhs,
+                        Function_add fun_add, Function_sub fun_sub) -> normalized_float<E, M>
 {
     if (abs(lhs) < abs(rhs))
     {
@@ -80,7 +80,7 @@
     const auto new_mantissa = rhs.get_full_mantissa() >> exponent_delta.word(0);
     const auto mantissa_sum = fun_sub(lhs.get_full_mantissa(), new_mantissa);
 
-    normalized_float<E, mantissa_sum.width()-1> sum;
+    normalized_float<E, mantissa_sum.width() - 1> sum;
     sum.set_sign(lhs.get_sign());
     if (mantissa_sum != uinteger<mantissa_sum.width()>::all_zeroes())
     {
@@ -88,7 +88,7 @@
     }
     sum.set_mantissa(mantissa_sum);
 
-    return normalize<E, mantissa_sum.width()-1, M>(sum);
+    return normalize<E, mantissa_sum.width() - 1, M>(sum);
 }
 
 /**
@@ -102,15 +102,24 @@
  * @return The sum
  *
  */
-template<size_t E, size_t M>
+template <size_t E, size_t M>
 [[nodiscard]] auto add(const normalized_float<E, M> lhs, const normalized_float<E, M> rhs)
--> normalized_float<E, M>
-{
-    //return add_<E, M, class aarith::uinteger<M+1, long unsigned int> (*)(const class aarith::uinteger<M+1>&, const class aarith::uinteger<M+1>&, const bool)>(lhs, rhs, expanding_add<M+1, M+1>, expanding_sub<M+1, M+1>);
-    return add_<E, M, class aarith::uinteger<M+2, uint64_t> (*)(const aarith::uinteger<M+1, uint64_t>&, const aarith::uinteger<M+1, uint64_t>&),
-                      class aarith::uinteger<M+1, uint64_t> (*)(const aarith::uinteger<M+1, uint64_t>&, const aarith::uinteger<M+1, uint64_t>&)>(lhs, rhs, expanding_add<uinteger<M+1>, uinteger<M+1>>, expanding_sub<uinteger<M+1>, uinteger<M+1>>);
-    
-    //return add_<E, M>(lhs, rhs, expanding_add<uinteger<M+1>, uinteger<M+1>>, expanding_sub<uinteger<M+1>, uinteger<M+1>>);
+    -> normalized_float<E, M>
+{
+    // return add_<E, M, class aarith::uinteger<M+1, long unsigned int> (*)(const class
+    // aarith::uinteger<M+1>&, const class aarith::uinteger<M+1>&, const bool)>(lhs, rhs,
+    // expanding_add<M+1, M+1>, expanding_sub<M+1, M+1>);
+    return add_<
+        E, M,
+        class aarith::uinteger<M + 2, uint64_t> (*)(const aarith::uinteger<M + 1, uint64_t>&,
+                                                    const aarith::uinteger<M + 1, uint64_t>&),
+        class aarith::uinteger<M + 1, uint64_t> (*)(const aarith::uinteger<M + 1, uint64_t>&,
+                                                    const aarith::uinteger<M + 1, uint64_t>&)>(
+        lhs, rhs, expanding_add<uinteger<M + 1>, uinteger<M + 1>>,
+        expanding_sub<uinteger<M + 1>, uinteger<M + 1>>);
+
+    // return add_<E, M>(lhs, rhs, expanding_add<uinteger<M+1>, uinteger<M+1>>,
+    // expanding_sub<uinteger<M+1>, uinteger<M+1>>);
 }
 
 /**
@@ -124,13 +133,20 @@
  * @return The difference lhs-rhs
  *
  */
-template<size_t E, size_t M>
+template <size_t E, size_t M>
 [[nodiscard]] auto sub(const normalized_float<E, M> lhs, const normalized_float<E, M> rhs)
--> normalized_float<E, M>
-{
-  //return sub_<E, M>(lhs, rhs, expanding_add<uinteger<M+1>, uinteger<M+1>>, expanding_sub<uinteger<M+1>, uinteger<M+1>>);
-    return sub_<E, M, class aarith::uinteger<M+2, uint64_t> (*)(const aarith::uinteger<M+1, uint64_t>&, const aarith::uinteger<M+1, uint64_t>&),
-                      class aarith::uinteger<M+1, uint64_t> (*)(const aarith::uinteger<M+1, uint64_t>&, const aarith::uinteger<M+1, uint64_t>&)>(lhs, rhs, expanding_add<uinteger<M+1>, uinteger<M+1>>, expanding_sub<uinteger<M+1>, uinteger<M+1>>);
+    -> normalized_float<E, M>
+{
+    // return sub_<E, M>(lhs, rhs, expanding_add<uinteger<M+1>, uinteger<M+1>>,
+    // expanding_sub<uinteger<M+1>, uinteger<M+1>>);
+    return sub_<
+        E, M,
+        class aarith::uinteger<M + 2, uint64_t> (*)(const aarith::uinteger<M + 1, uint64_t>&,
+                                                    const aarith::uinteger<M + 1, uint64_t>&),
+        class aarith::uinteger<M + 1, uint64_t> (*)(const aarith::uinteger<M + 1, uint64_t>&,
+                                                    const aarith::uinteger<M + 1, uint64_t>&)>(
+        lhs, rhs, expanding_add<uinteger<M + 1>, uinteger<M + 1>>,
+        expanding_sub<uinteger<M + 1>, uinteger<M + 1>>);
 }
 
 /**
@@ -155,12 +171,12 @@
                                   width_cast<E + 1>(lhs.get_bias())));
     auto sign = lhs.get_sign() ^ rhs.get_sign();
 
-    normalized_float<E, mproduct.width()-1> product;
+    normalized_float<E, mproduct.width() - 1> product;
     product.set_mantissa(mproduct);
     product.set_exponent(esum);
     product.set_sign(sign);
 
-    return normalize<E, mproduct.width()-1, M>(product);
+    return normalize<E, mproduct.width() - 1, M>(product);
 }
 
 /**
@@ -190,12 +206,12 @@
                                   width_cast<E + 1>(rhs.get_exponent())));
     auto sign = lhs.get_sign() ^ rhs.get_sign();
 
-    normalized_float<E, rdmquotient.width()-1> quotient;
+    normalized_float<E, rdmquotient.width() - 1> quotient;
     quotient.set_mantissa(rdmquotient);
     quotient.set_exponent(esum);
     quotient.set_sign(sign);
 
-    return normalize<E, rdmquotient.width()-1, M>(quotient);
+    return normalize<E, rdmquotient.width() - 1, M>(quotient);
 }
 
 /**
@@ -219,15 +235,7 @@
     return bit_range<Start, End>(f.as_word_array());
 }
 
-<<<<<<< HEAD
-/**
- * Convenience namespace to include when code should be written the "normal" way. There is one
- * caveat though: No automatic type conversion will take place!
- */
 namespace float_operators {
-=======
-//namespace aarith::exact_operators {
->>>>>>> 92d8b33e
 
 template <size_t E, size_t M, typename WordType>
 auto operator+(const normalized_float<E, M, WordType>& lhs,
@@ -264,8 +272,5 @@
     return remainder(lhs, rhs);
 }
 
-<<<<<<< HEAD
 } // namespace float_operators
-=======
->>>>>>> 92d8b33e
 } // namespace aarith