#pragma once

#include <aarith/core/traits.hpp>
#include <aarith/float/normalized_float.hpp>
#include <aarith/integer.hpp>

namespace aarith {

/**
 * @brief Adds to normfloats.
 *
 * @param lhs The first number that is to be summed up
 * @param rhs The second number that is to be summed up
 * @tparam E Width of exponent
 * @tparam M Width of mantissa including the leading 1
 *
 * @return The sum
 *
 */
template <size_t E, size_t M, typename WordType>
[[nodiscard]] auto add(const normalized_float<E, M, WordType>& lhs,
                       const normalized_float<E, M, WordType>& rhs)
    -> normalized_float<E, M, WordType>
{
    if (abs(lhs) < abs(rhs))
    {
        return add(rhs, lhs);
    }

    if (lhs.get_sign() != rhs.get_sign())
    {
        auto swap_sign = rhs;
        swap_sign.set_sign(~swap_sign.get_sign());
        return sub(lhs, swap_sign);
    }

    const auto exponent_delta = sub(lhs.get_exponent(), rhs.get_exponent());
    const auto new_mantissa = rhs.get_mantissa() >> exponent_delta.word(0);
    const auto mantissa_sum = expanding_add(lhs.get_mantissa(), new_mantissa);

    normalized_float<E, mantissa_sum.width()> sum;
    sum.set_sign(lhs.get_sign());
    sum.set_exponent(lhs.get_exponent());
    sum.set_mantissa(mantissa_sum);

    return normalize<E, mantissa_sum.width(), M>(sum);
}

/**
 * @brief Subtraction with normfloats: lhs-rhs.
 *
 * @param lhs The minuend
 * @param rhs The subtrahend
 * @tparam E Width of exponent
 * @tparam M Width of mantissa including the leading 1
 *
 * @return The difference lhs-rhs
 *
 */
template <size_t E, size_t M, typename WordType>
[[nodiscard]] auto sub(const normalized_float<E, M, WordType> lhs,
                       const normalized_float<E, M, WordType> rhs)
    -> normalized_float<E, M, WordType>
{
    if (abs(lhs) < abs(rhs))
    {
        auto swap = rhs;
        swap.set_sign(~swap.get_sign());
        return add(swap, lhs);
    }

    if (lhs.get_sign() != rhs.get_sign())
    {
        auto swap_sign = rhs;
        swap_sign.set_sign(~swap_sign.get_sign());
        return add(lhs, swap_sign);
    }

    const auto exponent_delta = sub(lhs.get_exponent(), rhs.get_exponent());
    const auto new_mantissa = rhs.get_mantissa() >> exponent_delta.word(0);
    const auto mantissa_sum = sub(lhs.get_mantissa(), new_mantissa);

    normalized_float<E, mantissa_sum.width()> sum;
    sum.set_sign(lhs.get_sign());
    sum.set_exponent(lhs.get_exponent());
    sum.set_mantissa(mantissa_sum);

    return normalize<E, mantissa_sum.width(), M>(sum);
}

/**
 * @brief Multiplication with normfloats: lhs*rhs.
 *
 * @param lhs The multiplicand
 * @param rhs The multiplicator
 * @tparam E Width of exponent
 * @tparam M Width of mantissa including the leading 1
 *
 * @return The product lhs*rhs
 *
 */
template <size_t E, size_t M, typename WordType>
[[nodiscard]] auto mul(const normalized_float<E, M, WordType> lhs,
                       const normalized_float<E, M, WordType> rhs)
    -> normalized_float<E, M, WordType>
{
    auto mproduct = expanding_mul(lhs.get_mantissa(), rhs.get_mantissa());
    mproduct = mproduct >> (M - 1);
    auto esum = width_cast<E>(sub(expanding_add(lhs.get_exponent(), rhs.get_exponent()),
                                  width_cast<E + 1>(lhs.get_bias())));
    auto sign = lhs.get_sign() ^ rhs.get_sign();

    normalized_float<E, mproduct.width()> product;
    product.set_mantissa(mproduct);
    product.set_exponent(esum);
    product.set_sign(sign);

    return normalize<E, mproduct.width(), M>(product);
}

/**
 * @brief Division with normfloats: lhs/rhs.
 *
 * @param lhs The dividend
 * @param rhs The divisor
 * @tparam E Width of exponent
 * @tparam M Width of mantissa including the leading 1
 *
 * @return The quotient lhs/rhs
 *
 */
template <size_t E, size_t M, typename WordType>
[[nodiscard]] auto div(const normalized_float<E, M, WordType> lhs,
                       const normalized_float<E, M, WordType> rhs)
    -> normalized_float<E, M, WordType>
{
    auto dividend = width_cast<2 * M + 3>(lhs.get_mantissa());
    auto divisor = width_cast<2 * M + 3>(rhs.get_mantissa());
    dividend = (dividend << M + 3);
    auto mquotient = div(dividend, divisor);
    // mquotient >>= 1;
    auto rdmquotient = rshift_and_round(mquotient, 4);

    auto esum = width_cast<E>(sub(expanding_add(lhs.get_exponent(), lhs.get_bias()),
                                  width_cast<E + 1>(rhs.get_exponent())));
    auto sign = lhs.get_sign() ^ rhs.get_sign();

    normalized_float<E, rdmquotient.width()> quotient;
    quotient.set_mantissa(rdmquotient);
    quotient.set_exponent(esum);
    quotient.set_sign(sign);

    return normalize<E, rdmquotient.width(), M>(quotient);
}

<<<<<<< HEAD
/**
 * @brief Extracts a bitstring range from the bit representation of the float
 *
 * Note that the indexing is done
 *  - zero based starting from the LSB
 *  - is inclusive (i.e. the start and end point are part of the range)
 *
 * @tparam Start Starting index (inclusive, from left to right)
 * @tparam Eend  Ending index (inclusive, from left to right)
 * @tparam E Width of the exponent
 * @tparam M Width of the mantissa
 * @param f  Float from which the range is taken from
 * @return Range float[End,Start], inclusive
 */
template <size_t Start, size_t End, size_t E, size_t M, typename WordType>
[[nodiscard]] constexpr word_array<(Start - End) + 1, WordType>
bit_range(const normalized_float<E, M, WordType>& f)
{
    return bit_range<Start, End>(f.as_word_array());
}

} // namespace aarith
=======
//} // namespace aarith
>>>>>>> 75647e98

//namespace aarith::arithmetic_operators {

template <size_t E, size_t M, typename WordType>
auto operator+(const normalized_float<E, M, WordType>& lhs,
               const normalized_float<E, M, WordType>& rhs) -> normalized_float<E, M, WordType>
{
    return add(lhs, rhs);
}

template <size_t E, size_t M, typename WordType>
auto operator-(const normalized_float<E, M, WordType>& lhs,
               const normalized_float<E, M, WordType>& rhs) -> normalized_float<E, M, WordType>
{
    return sub(lhs, rhs);
}

template <size_t E, size_t M, typename WordType>
auto operator*(const normalized_float<E, M, WordType>& lhs,
               const normalized_float<E, M, WordType>& rhs) -> normalized_float<E, M, WordType>
{
    return mul(lhs, rhs);
}

template <size_t E, size_t M, typename WordType>
auto operator/(const normalized_float<E, M, WordType>& lhs,
               const normalized_float<E, M, WordType>& rhs) -> normalized_float<E, M, WordType>
{
    return div(lhs, rhs);
}

template <size_t E, size_t M, typename WordType>
auto operator%(const normalized_float<E, M, WordType>& lhs,
               const normalized_float<E, M, WordType>& rhs) -> normalized_float<E, M, WordType>
{
    return remainder(lhs, rhs);
}

} // namespace aarith::arithmetic_operators<|MERGE_RESOLUTION|>--- conflicted
+++ resolved
@@ -153,7 +153,6 @@
     return normalize<E, rdmquotient.width(), M>(quotient);
 }
 
-<<<<<<< HEAD
 /**
  * @brief Extracts a bitstring range from the bit representation of the float
  *
@@ -175,11 +174,6 @@
     return bit_range<Start, End>(f.as_word_array());
 }
 
-} // namespace aarith
-=======
-//} // namespace aarith
->>>>>>> 75647e98
-
 //namespace aarith::arithmetic_operators {
 
 template <size_t E, size_t M, typename WordType>
