--- conflicted
+++ resolved
@@ -7,7 +7,7 @@
 namespace aarith {
 
 /**
- * @brief Addition of two normfloats using the FAU adder: lhs+rhs
+ * @brief Addition of two normalized_floats using the FAU adder: lhs+rhs
  *
  * @param lhs The first number that is to be summed up
  * @param rhs The second number that is to be summed up
@@ -18,16 +18,9 @@
  * @return The sum
  *
  */
-<<<<<<< HEAD
-template<size_t E, size_t M, class Function>
-[[nodiscard]] auto add_(const normfloat<E, M> lhs, const normfloat<E, M> rhs, Function fun_add, Function fun_sub)
--> normfloat<E, M>
-=======
-template <size_t E, size_t M, typename WordType>
-[[nodiscard]] auto add(const normalized_float<E, M, WordType>& lhs,
-                       const normalized_float<E, M, WordType>& rhs)
-    -> normalized_float<E, M, WordType>
->>>>>>> f1484196
+template<size_t E, size_t M, class Function_add, class Function_sub>
+[[nodiscard]] auto add_(const normalized_float<E, M> lhs, const normalized_float<E, M> rhs, Function_add fun_add, Function_sub fun_sub)
+-> normalized_float<E, M>
 {
     if (abs(lhs) < abs(rhs))
     {
@@ -42,13 +35,8 @@
     }
 
     const auto exponent_delta = sub(lhs.get_exponent(), rhs.get_exponent());
-<<<<<<< HEAD
-    const auto new_mantissa = rhs.get_mantissa() >> exponent_delta.word(0);
-    const auto mantissa_sum = fun_add(lhs.get_mantissa(),  new_mantissa);
-=======
     const auto new_mantissa = rhs.get_full_mantissa() >> exponent_delta.word(0);
-    const auto mantissa_sum = expanding_add(lhs.get_full_mantissa(), new_mantissa);
->>>>>>> f1484196
+    const auto mantissa_sum = fun_add(lhs.get_full_mantissa(),  new_mantissa);
 
     normalized_float<E, mantissa_sum.width()-1> sum;
     sum.set_sign(lhs.get_sign());
@@ -59,7 +47,7 @@
 }
 
 /**
- * @brief Subtraction with normfloats using the FAU adder: lhs-rhs.
+ * @brief Subtraction with normalized_floats using the FAU adder: lhs-rhs.
  *
  * @param lhs The minuend
  * @param rhs The subtrahend
@@ -70,16 +58,9 @@
  * @return The difference lhs-rhs
  *
  */
-<<<<<<< HEAD
-template<size_t E, size_t M, class Function>
-[[nodiscard]] auto sub_(const normfloat<E, M> lhs, const normfloat<E, M> rhs, Function fun_add, Function fun_sub)
--> normfloat<E, M>
-=======
-template <size_t E, size_t M, typename WordType>
-[[nodiscard]] auto sub(const normalized_float<E, M, WordType> lhs,
-                       const normalized_float<E, M, WordType> rhs)
-    -> normalized_float<E, M, WordType>
->>>>>>> f1484196
+template<size_t E, size_t M, class Function_add, class Function_sub>
+[[nodiscard]] auto sub_(const normalized_float<E, M> lhs, const normalized_float<E, M> rhs, Function_add fun_add, Function_sub fun_sub)
+    -> normalized_float<E, M>
 {
     if (abs(lhs) < abs(rhs))
     {
@@ -96,13 +77,8 @@
     }
 
     const auto exponent_delta = sub(lhs.get_exponent(), rhs.get_exponent());
-<<<<<<< HEAD
-    const auto new_mantissa = rhs.get_mantissa() >> exponent_delta.word(0);
-    const auto mantissa_sum = fun_sub(lhs.get_mantissa(), new_mantissa);
-=======
     const auto new_mantissa = rhs.get_full_mantissa() >> exponent_delta.word(0);
-    const auto mantissa_sum = sub(lhs.get_full_mantissa(), new_mantissa);
->>>>>>> f1484196
+    const auto mantissa_sum = fun_sub(lhs.get_full_mantissa(), new_mantissa);
 
     normalized_float<E, mantissa_sum.width()-1> sum;
     sum.set_sign(lhs.get_sign());
@@ -116,7 +92,7 @@
 }
 
 /**
- * @brief Adds to normfloats.
+ * @brief Adds to normalized_floats.
  *
  * @param lhs The first number that is to be summed up
  * @param rhs The second number that is to be summed up
@@ -127,14 +103,18 @@
  *
  */
 template<size_t E, size_t M>
-[[nodiscard]] auto add(const normfloat<E, M> lhs, const normfloat<E, M> rhs)
--> normfloat<E, M>
-{
-    return add_<E, M, class aarith::uinteger<M+1, long unsigned int> (*)(const class aarith::uinteger<M>&, const class aarith::uinteger<M>&)>(lhs, rhs, expanding_add<M, M>, expanding_sub<M, M>);
-}
-
-/**
- * @brief Subtraction with normfloats: lhs-rhs.
+[[nodiscard]] auto add(const normalized_float<E, M> lhs, const normalized_float<E, M> rhs)
+-> normalized_float<E, M>
+{
+    //return add_<E, M, class aarith::uinteger<M+1, long unsigned int> (*)(const class aarith::uinteger<M+1>&, const class aarith::uinteger<M+1>&, const bool)>(lhs, rhs, expanding_add<M+1, M+1>, expanding_sub<M+1, M+1>);
+    return add_<E, M, class aarith::uinteger<M+2, uint64_t> (*)(const aarith::uinteger<M+1, uint64_t>&, const aarith::uinteger<M+1, uint64_t>&),
+                      class aarith::uinteger<M+1, uint64_t> (*)(const aarith::uinteger<M+1, uint64_t>&, const aarith::uinteger<M+1, uint64_t>&)>(lhs, rhs, expanding_add<uinteger<M+1>, uinteger<M+1>>, expanding_sub<uinteger<M+1>, uinteger<M+1>>);
+    
+    //return add_<E, M>(lhs, rhs, expanding_add<uinteger<M+1>, uinteger<M+1>>, expanding_sub<uinteger<M+1>, uinteger<M+1>>);
+}
+
+/**
+ * @brief Subtraction with normalized_floats: lhs-rhs.
  *
  * @param lhs The minuend
  * @param rhs The subtrahend
@@ -145,14 +125,16 @@
  *
  */
 template<size_t E, size_t M>
-[[nodiscard]] auto sub(const normfloat<E, M> lhs, const normfloat<E, M> rhs)
--> normfloat<E, M>
-{
-    return sub_<E, M>(lhs, rhs, expanding_add<M, M>, expanding_sub<M, M>);
-}
-
-/**
- * @brief Multiplication with normfloats: lhs*rhs.
+[[nodiscard]] auto sub(const normalized_float<E, M> lhs, const normalized_float<E, M> rhs)
+-> normalized_float<E, M>
+{
+  //return sub_<E, M>(lhs, rhs, expanding_add<uinteger<M+1>, uinteger<M+1>>, expanding_sub<uinteger<M+1>, uinteger<M+1>>);
+    return sub_<E, M, class aarith::uinteger<M+2, uint64_t> (*)(const aarith::uinteger<M+1, uint64_t>&, const aarith::uinteger<M+1, uint64_t>&),
+                      class aarith::uinteger<M+1, uint64_t> (*)(const aarith::uinteger<M+1, uint64_t>&, const aarith::uinteger<M+1, uint64_t>&)>(lhs, rhs, expanding_add<uinteger<M+1>, uinteger<M+1>>, expanding_sub<uinteger<M+1>, uinteger<M+1>>);
+}
+
+/**
+ * @brief Multiplication with normalized_floats: lhs*rhs.
  *
  * @param lhs The multiplicand
  * @param rhs The multiplicator
@@ -182,7 +164,7 @@
 }
 
 /**
- * @brief Division with normfloats: lhs/rhs.
+ * @brief Division with normalized_floats: lhs/rhs.
  *
  * @param lhs The dividend
  * @param rhs The divisor
@@ -237,7 +219,7 @@
     return bit_range<Start, End>(f.as_word_array());
 }
 
-//namespace aarith::arithmetic_operators {
+//namespace aarith::exact_operators {
 
 template <size_t E, size_t M, typename WordType>
 auto operator+(const normalized_float<E, M, WordType>& lhs,
@@ -274,4 +256,4 @@
     return remainder(lhs, rhs);
 }
 
-} // namespace aarith::arithmetic_operators+} // namespace aarith