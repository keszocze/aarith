--- conflicted
+++ resolved
@@ -8,37 +8,35 @@
 #include <cstdint>
 #include <iostream>
 #include <string>
+#include <time.h>
 #include <type_traits>
 
 namespace aarith {
 
 template <size_t E, size_t M, typename WordType = uint64_t> class floating_point; // NOLINT
 
-<<<<<<< HEAD
 using half_precision = floating_point<5, 10, uint64_t>;
 using single_precision = floating_point<8, 23, uint64_t>;
 using double_precison = floating_point<11, 52, uint64_t>;
 using quadruple_precision = floating_point<15, 112, uint64_t>;
 using bfloat16 = floating_point<8, 7, uint64_t>;
 using tensorfloat32 = floating_point<8, 10, uint64_t>;
-=======
-template <typename WordType = uint64_t>
-using half_precision = floating_point<5, 10, WordType>; // NOLINT
->>>>>>> 3f129a27
-
-template <typename WordType = uint64_t>
-using single_precision = floating_point<8, 23, WordType>; // NOLINT
-
-template <typename WordType = uint64_t>
-using double_precison = floating_point<11, 52, WordType>; // NOLINT
-
-template <typename WordType = uint64_t>
-using quadruple_precision = floating_point<15, 112, WordType>; // NOLINT
-
-template <typename WordType = uint64_t> using bfloat16 = floating_point<8, 7, WordType>; // NOLINT
-
-template <typename WordType = uint64_t>
-using tensorfloat32 = floating_point<8, 10, WordType>; // NOLINT
+
+/**
+ * @brief Expands the mantissa by correctly shifting the bits in the larger uinteger
+ * @tparam MS The target width of the mantissa
+ * @return The mantissa expended to a width of MS
+ */
+template <size_t MS, size_t E, size_t M, typename WordType>
+[[nodiscard]] uinteger<MS, WordType> constexpr expand_mantissa(
+    const floating_point<E, M, WordType>& f)
+{
+    static_assert(MS >= M, "Expanded mantissa must not be shorter than the original mantissa");
+    uinteger<MS, WordType> mantissa_{f.get_mantissa()};
+    mantissa_ <<= (size_t{MS} - size_t{M});
+    return mantissa_;
+}
+
 
 /**
  * @brief Creates a bitstring representation of the floating point number.
