#pragma once

#include <aarith/core.hpp>
#include <aarith/float/float_utils.hpp>

#include <aarith/integer_no_operators.hpp>

#include <bitset>
#include <cassert>
#include <cstdint>
#include <ctime>
#include <iostream>
#include <string>
#include <type_traits>

namespace aarith {

template <size_t E, size_t M, typename WordType = uint64_t> class floating_point; // NOLINT

<<<<<<< HEAD


template <typename WordType = uint64_t>
using half_precision = floating_point<5, 10, WordType>; // NOLINT

template <typename WordType = uint64_t>
using single_precision = floating_point<8, 23, WordType>; // NOLINT

template <typename WordType = uint64_t>
using double_precison = floating_point<11, 52, WordType>; // NOLINT
=======
using half_precision = floating_point<5, 10, uint64_t>; // NOLINT
using single_precision = floating_point<8, 23, uint64_t>; // NOLINT
using double_precison = floating_point<11, 52, uint64_t>; // NOLINT
using quadruple_precision = floating_point<15, 112, uint64_t>; // NOLINT
using bfloat16 = floating_point<8, 7, uint64_t>; // NOLINT
using tensorfloat32 = floating_point<8, 10, uint64_t>; // NOLINT
>>>>>>> 00678657

/**
 * @brief Expands the mantissa by correctly shifting the bits in the larger uinteger
 * @tparam MS The target width of the mantissa
 * @return The mantissa expended to a width of MS
 */
template <size_t MS, size_t E, size_t M, typename WordType>
[[nodiscard]] uinteger<MS, WordType> constexpr expand_mantissa(
    const floating_point<E, M, WordType>& f)
{
    static_assert(MS >= M, "Expanded mantissa must not be shorter than the original mantissa");
    uinteger<MS, WordType> mantissa_{f.get_mantissa()};
    mantissa_ <<= (size_t{MS} - size_t{M});
    return mantissa_;
}


/**
 * @brief Creates a bitstring representation of the floating point number.
 *
 * You can use this method to create valid IEEE 754 bitstrings.
 *
 * @tparam E The bit-width of the input's exponent
 * @tparam M The bit-width of the input's mantissa
 * @tparam WordType The word type used to store the actual data
 * @param f The floating-point numbers whose bitstring is to be created
 * @return IEEE-754 bitstring representation of the floating point number
 */
template <size_t E, size_t M, typename WordType>
[[nodiscard]] word_array<1 + E + M, WordType> as_word_array(const floating_point<E, M, WordType>& f)
{
    word_array<E + M> exp_mantissa = concat(f.get_exponent(), f.get_mantissa());
    auto full_float = concat(word_array<1, WordType>{f.get_sign()}, exp_mantissa);
    return full_float;
}

/**
 * @brief Creates a bitstring representation of the floating point number.
 *
 * The bitstring returned may use more bits for the exponent/mantissa than the floating point
 * number it was created from. You can use this method to create valid IEEE 754 bitstrings.
 *
 * @tparam ET The target bit-width for the exponent
 * @tparam MT The target bit-width for the mantissa
 * @tparam E The bit-width of the input's exponent
 * @tparam M The bit-width of the input's mantissa
 * @tparam WordType
 * @param f
 * @return
 */
template <size_t ET, size_t MT, size_t E, size_t M, typename WordType>
[[nodiscard]] constexpr floating_point<ET, MT, WordType>
width_cast(const floating_point<E, M, WordType>& f)
{

    if constexpr (ET == E && MT == M)
    {
        return f;
    }

    using R = floating_point<ET, MT, WordType>;

    static_assert(ET >= E);
    static_assert(MT >= M);

    using m_type = uinteger<MT, WordType>;
    using e_type = uinteger<ET, WordType>;

    m_type mantissa_;
    e_type exponent_;

    if (f.is_denormalized())
    {
        //############### Expand the mantissa
        [[maybe_unused]] size_t shift_amount = 0;
        if constexpr (MT == M)
        {
            mantissa_ = f.get_mantissa();
        }
        else
        {
            auto new_mantissa = f.get_mantissa();
            shift_amount = count_leading_zeroes(new_mantissa) + 1;
            new_mantissa = (new_mantissa << shift_amount);
            mantissa_ = m_type{new_mantissa};
            mantissa_ <<= (size_t{MT} - size_t{M + 1});
        }

        if constexpr (ET == E)
        {
            exponent_ = f.get_exponent();
        }
        else
        {
            using IntegerUnbiasedExp = integer<ET + 1, WordType>;
            IntegerUnbiasedExp exp_f = f.unbiased_exponent();
            exp_f = exp_f - IntegerUnbiasedExp{shift_amount};

            const IntegerUnbiasedExp out_bias = floating_point<ET, M, WordType>::bias;
            IntegerUnbiasedExp biased_exp = exp_f + out_bias;
            exponent_ = width_cast<ET>(biased_exp);
        }
    }
    else
    {

        //############### Expand the mantissa
        if constexpr (M == MT)
        {
            mantissa_ = f.get_mantissa();
        }
        else
        {

            mantissa_ = f.get_mantissa();
            mantissa_ <<= (size_t{MT} - size_t{M});
        }

        //############### Expand the exponent
        if constexpr (E == ET)
        {
            exponent_ = f.get_exponent();
        }
        else
        {
            if (f.is_zero())
            {
                exponent_ = e_type::zero();
            }
            else if (f.get_exponent() == uinteger<E, WordType>::all_ones())
            {
                exponent_ = e_type::all_ones();
            }
            else
            {
                const e_type in_bias{f.bias};
                const auto out_bias = floating_point<ET, M, WordType>::bias;
                auto bias_difference = sub(out_bias, in_bias);
                exponent_ = add(e_type(f.get_exponent()), bias_difference);
            }
        }
    }
    auto exp_mantissa = concat(exponent_, mantissa_);
    auto full_bitstring = concat(uinteger<1, WordType>{f.is_negative()}, exp_mantissa);

    R res(full_bitstring);
    return res;
}

template <size_t E, size_t M, typename WordType> class floating_point
{
public:
    static_assert(M > 0, "Mantissa width has to be greater zero.");
    static_assert(E > 1, "Exponent width has to be greater one.");

    static constexpr size_t MW = M + 1;
    static constexpr size_t Width = M + E + 1;

    using IntegerExp = uinteger<E, WordType>;
    using IntegerUnbiasedExp = integer<E + 1, WordType>;
    using IntegerMant = uinteger<MW, WordType>;
    using IntegerFrac = uinteger<M, WordType>;

    static constexpr IntegerExp bias = uinteger<E - 1, WordType>::all_ones();
    static constexpr IntegerUnbiasedExp max_exp = uinteger<E - 1, WordType>::all_ones();
    static constexpr IntegerUnbiasedExp min_exp = []() {
        const IntegerExp bias_ = uinteger<E - 1, WordType>::all_ones();
        IntegerUnbiasedExp min_exp_{bias_};
        IntegerUnbiasedExp one = IntegerUnbiasedExp::one();
        min_exp_ = negate(sub(min_exp_, one));
        return min_exp_;
    }();

    explicit constexpr floating_point()
        : sign_neg(false)
        , exponent(IntegerExp::zero())
        , mantissa(IntegerMant::zero())
    {
    }

    explicit constexpr floating_point(const word_array<1 + E + M>& w)
        : sign_neg(w.msb())
        , exponent(bit_range<(E + M) - 1, M>(w))
        , mantissa(exponent == IntegerExp::all_zeroes()
                       ? IntegerMant{bit_range<M - 1, 0>(w)}
                       : msb_one(IntegerMant{bit_range<M - 1, 0>(w)}))
    {
    }

    explicit constexpr floating_point(const bool is_neg, IntegerExp exp,
                                      word_array<M, WordType> frac)
        : sign_neg(is_neg)
        , exponent(exp)
        , mantissa((exponent == IntegerExp::zero()) ? IntegerMant{frac}
                                                    : msb_one(IntegerMant{frac}))
    {
    }

    explicit constexpr floating_point(const bool is_neg, IntegerExp exp,
                                      word_array<MW, WordType> mant)
        : sign_neg(is_neg)
        , exponent(exp)
        , mantissa(mant)
    {
    }

    explicit constexpr floating_point(const unsigned int is_neg, IntegerExp exp,
                                      word_array<M, WordType> frac)
        : sign_neg(is_neg) // NOLINT
        , exponent(exp)
        , mantissa((exponent == IntegerExp::zero()) ? IntegerMant{frac}
                                                    : msb_one(IntegerMant{frac}))
    {
    }

    explicit constexpr floating_point(const unsigned int is_neg, const IntegerExp& exp,
                                      const word_array<MW, WordType>& mant)
        : sign_neg(is_neg) // NOLINT
        , exponent(exp)
        , mantissa(mant)
    {
    }

    constexpr floating_point(const floating_point<E, M, WordType>& f)
        : sign_neg(f.sign_neg)
        , exponent(f.exponent)
        , mantissa(f.mantissa)
    {
    }

    template <size_t E_, size_t M_, typename = std::enable_if_t<(M > M_) && (E > E_)>>
    constexpr explicit floating_point(const floating_point<E_, M_, WordType>& f)
        : floating_point(width_cast<E, M, E_, M_, WordType>(f))
    {
    }

    template <typename F, typename = std::enable_if_t<std::is_floating_point<F>::value>>
    explicit floating_point(const F f)
    {
        const float_disassembly value_disassembled = disassemble_float<F>(f);
        constexpr size_t ext_exp_width = get_exponent_width<F>();
        constexpr size_t ext_mant_width = get_mantissa_width<F>();
        uinteger<ext_exp_width, WordType> extracted_exp{value_disassembled.exponent};
        uinteger<ext_mant_width, WordType> extracted_mantissa{value_disassembled.mantissa};

        // does not correctly insert -0
        // sign_neg = (f < 0);
        sign_neg = value_disassembled.is_neg; // NOLINT

        if (f == static_cast<F>(0.))
        {
            return;
        }

        using E_ = decltype(extracted_exp);
        using M_ = decltype(extracted_mantissa);

        sign_neg = std::signbit(f);

        // if the mantissa of the float can store at least as many bit as the
        // mantissa of the supplied native data type, it has to be shifted by the
        // difference in widths (which may be zero!)
        if constexpr (ext_mant_width <= M)
        {
            // this is basically a width cast of the extracted mantissa to fit into stored one
            mantissa = extracted_mantissa;
            mantissa <<= (M - ext_mant_width);
        }
        else
        {
            // the extracted mantissa does *not* necessarily fit in the stored mantissa. we perform
            // a width cast that potentially loses quite some accuracy
            // we first move the bits to the right in order not to lose too many bits
            extracted_mantissa >>= (ext_mant_width - M);
            mantissa = width_cast<M>(extracted_mantissa); // cuts off from the left
        }

        if constexpr (ext_exp_width < E)
        {
            // a wider exponent means a larger bias, so we have to add the difference between two
            // biases to the old exponent to get the old value

            // we need to make sure that inf/NaN remains the same
            if (extracted_exp == E_::all_ones())
            {
                exponent = uinteger<E>::all_ones();
            }
            // the other special case is for zero and denormalized numbers: the exponent has to
            // remain zeroes only as well
            // else if (extracted_exp == E_::all_zeroes())
            //{
            //    //then F is denormalized, but may be normalized in a bigger format
            //    exponent = sub(uinteger<E>::all_zeroes();
            //}
            else
            {
                // no special case left -> we can adjust the exponent
                constexpr IntegerExp smaller_bias =
                    uinteger<ext_exp_width - 1, WordType>::all_ones();
                constexpr IntegerExp diff = sub(bias, smaller_bias);

                if (extracted_exp == E_::all_zeroes() && extracted_mantissa != M_::all_zeroes())
                {
                    const auto one_at = first_set_bit(mantissa);
                    if (one_at)
                    {
                        exponent = add(IntegerExp{extracted_exp}, diff);
                        auto shift_by = M - *one_at;
                        if (exponent <= uinteger<sizeof(decltype(shift_by)) * 8>(shift_by))
                        {
                            // shift_by -= 1;
                            mantissa = (mantissa << (exponent.word(0) - 1));
                            exponent = exponent.all_zeroes();
                        }
                        else
                        {
                            mantissa = (mantissa << shift_by);
                            exponent = sub(exponent, uinteger<E, WordType>(shift_by - 1));
                        }
                    }
                    else
                    {
                        exponent = exponent.all_zeroes();
                    }
                }
                else
                {
                    exponent = add(IntegerExp{extracted_exp}, diff);
                }
            }
        }
        else if (ext_exp_width > E)
        {
            // a smaller exponent means a lower bias, so we subtract the difference between the two
            // biases from the original bias
            // in case of over- or underflow we set the value to infinity or 0

            // we need to make sure that inf/NaN remains the same
            if (extracted_exp == E_::all_ones())
            {
                exponent = uinteger<E>::all_ones();
            }
            // the other special case is for zero and denormalized numbers: the exponent has to
            // remain zeroes only as well
            else if (extracted_exp == E_::all_zeroes())
            {
                exponent = uinteger<E>::all_zeroes();
            }
            else
            {
                using OExp = uinteger<ext_exp_width + 1, WordType>;
                constexpr OExp bigger_bias = uinteger<ext_exp_width - 1, WordType>::all_ones();
                constexpr OExp smaller_bias = bias;
                constexpr OExp diff = sub(bigger_bias, smaller_bias);
                const auto exp = sub(OExp(extracted_exp), diff);
                const bool overflow =
                    exp >= OExp(IntegerExp::all_ones()) && exp.bit(ext_exp_width) == 0;
                const bool underflow = exp.bit(ext_exp_width) == 1;
                if (underflow)
                {
                    mantissa = mantissa.all_zeroes();
                    exponent = exponent.all_zeroes();
                }
                else if (overflow)
                {
                    mantissa = mantissa.all_zeroes();
                    exponent = exponent.all_ones();
                }
                else
                {
                    exponent = width_cast<E>(exp);
                }
            }
        }
        else
        {
            // assume same size
            exponent = extracted_exp;
        }

        if (!is_special())
        {
            mantissa.set_msb(true);
        }
    }

    /**
     *
     * @return The value zero
     */
    [[nodiscard]] static constexpr floating_point zero()
    {
        return floating_point{};
    }

    /**
     *
     * @return The value negative zero
     */
    [[nodiscard]] static constexpr floating_point neg_zero()
    {
        return floating_point(true, IntegerExp::all_zeroes(), IntegerMant::all_zeroes());
    }

    /**
     *
     * @return The value one
     */
    [[nodiscard]] static constexpr floating_point one()
    {
        constexpr word_array<E, WordType> exp{word_array<E - 1, WordType>::all_ones()};
        return floating_point(false, exp, IntegerMant::msb_one());
    }

    /**
     *
     * @return The value one
     */
    [[nodiscard]] static constexpr floating_point neg_one()
    {
        constexpr word_array<E, WordType> exp{word_array<E - 1, WordType>::all_ones()};
        return floating_point(true, exp, IntegerMant::msb_one());
    }

    /**
     *
     * @return positive infinity
     */
    [[nodiscard]] static constexpr floating_point pos_infinity()
    {
        constexpr floating_point pos_inf(false, IntegerExp::all_ones(), IntegerMant::all_zeroes());
        return pos_inf;
    }

    /**
     *
     * @return negative infinity
     */
    [[nodiscard]] static constexpr floating_point neg_infinity()
    {
        constexpr floating_point neg_inf(true, IntegerExp::all_ones(), IntegerMant::all_zeroes());
        return neg_inf;
    }

    /**
     *
     * @return Smallest positive normalized value
     */
    [[nodiscard]] static constexpr floating_point smallest_normalized()
    {
        constexpr floating_point small_normalized(false, IntegerExp::one(),
                                                  IntegerFrac::all_zeroes());
        return small_normalized;
    }

    /**
     *
     * @return Smallest positive denormalized value
     */
    [[nodiscard]] static constexpr floating_point smallest_denormalized()
    {
        constexpr floating_point small_denorm(false, IntegerExp::all_zeroes(), IntegerMant::one());
        return small_denorm;
    }

    /**
     * @brief Creates a quiet NaN value
     * @param payload The payload to store in the NaN
     * @return The bit representation of the quiet NaN containing the payload
     */
    [[nodiscard]] static constexpr floating_point
    qNaN(const IntegerFrac& payload = IntegerFrac::msb_one())
    {
        IntegerFrac payload_{payload};
        payload_.set_msb(true);
        return floating_point(false, IntegerExp::all_ones(), IntegerMant{payload_});
    }

    /**
     * @brief Creates a signalling NaN value
     * @param payload The payload to store in the NaN (must not be zero)
     * @return The bit representation of the signalling NaN containing the payload
     */
    [[nodiscard]] static constexpr floating_point
    sNaN(const IntegerFrac& payload = IntegerFrac::one())
    {

        IntegerFrac payload_{payload};
        payload_.set_msb(false);
        assert(!payload_.is_zero() && "NaN must have a payload");
        return floating_point(false, IntegerExp::all_ones(), payload_);
    }

    /**
     * @brief Returns a floating point number indicating not a number (NaN).
     * @return A non-signalling not a number value
     */
    [[nodiscard]] static constexpr floating_point NaN()
    {
        return qNaN();
    }

    static constexpr auto exponent_width() -> size_t
    {
        return E;
    }

    static constexpr auto mantissa_width() -> size_t
    {
        return M;
    }

    [[nodiscard]] constexpr auto get_sign() const -> unsigned int
    {
        return (sign_neg) ? 1U : 0U;
    }

    void constexpr set_sign(unsigned int sign)
    {
        sign_neg = (sign & 1U) > 0;
    }

    [[nodiscard]]  auto get_exponent() const -> uinteger<E, WordType>
    {
        return exponent;
    }

    /**
     * @brief Tests whether the floating-point number is positive.
     *
     * This returns true for zeros and NaNs as well.
     *
     * @return True iff the sign bit is not set
     */
    [[nodiscard]] constexpr bool is_positive() const
    {
        return !sign_neg;
    }

    /**
     * @brief Tests whether the floating-point number is negative.
     *
     * This returns true for zeros and NaNs as well.
     *
     * @return True iff the sign bit is set
     */
    [[nodiscard]] constexpr bool is_negative() const
    {
        return sign_neg;
    }

    /**
     * @brief Returns whether the number is finite
     *
     * @note NaNs are *not* considered finite
     *
     * @return True iff the number is finite
     */
    [[nodiscard]] constexpr bool is_finite() const
    {
        return (exponent != uinteger<E>::all_ones());
    }

    [[nodiscard]] constexpr bool is_inf() const
    {
        return exponent == uinteger<E>::all_ones() &&
               width_cast<M>(mantissa) == uinteger<M>::zero();
    }

    [[nodiscard]] constexpr bool is_pos_inf() const
    {
        return !sign_neg && exponent == uinteger<E>::all_ones() &&
               width_cast<M>(mantissa) == uinteger<M>::zero();
    }

    [[nodiscard]] constexpr bool is_neg_inf() const
    {
        return sign_neg && exponent == uinteger<E>::all_ones() &&
               width_cast<M>(mantissa) == uinteger<M>::zero();
    }

    /**
     * @brief Checks whether the floating point number is NaN (not a number)
     *
     * @note There is no distinction between signalling and non-signalling NaN
     *
     * @return True iff the number is NaN
     */
    [[nodiscard]] constexpr bool is_nan() const
    {
        const bool exp_ones = exponent == IntegerExp ::all_ones();
        const bool mant_zero = get_mantissa().is_zero();
        return exp_ones && !mant_zero;
    }

    /**
     * @brief Checks if the number is a quiet NaN
     * @return True iff the number is a quiet NaN
     */
    [[nodiscard]]  constexpr bool is_qNaN() const
    {
        const bool exp_all_ones = exponent == IntegerExp ::all_ones();
        const bool first_bit_set = width_cast<M>(mantissa).msb();
        return exp_all_ones && first_bit_set;
    }

    /**
     * @brief Checks if the number is a signalling NaN
     * @return True iff the number is a signalling NaN
     */
    [[nodiscard]]  constexpr bool is_sNaN() const
    {
        const bool exp_all_ones = exponent == IntegerExp ::all_ones();
        const auto fraction = width_cast<M>(mantissa);
        const bool first_bit_unset = !fraction.msb();
        const bool not_zero = fraction != IntegerFrac::zero();
        return exp_all_ones && first_bit_unset && not_zero;
    }

    [[nodiscard]] constexpr auto unbiased_exponent() const -> integer<E + 1, WordType>
    {
        if (!this->is_normalized())
        {
            return min_exp;
        }

        const IntegerUnbiasedExp signed_bias{bias};
        const IntegerUnbiasedExp signed_exponent{get_exponent()};

        const IntegerUnbiasedExp unbiased_exp = sub(signed_exponent, signed_bias);
        return unbiased_exp;
    }



    /**
     * @brief Checks whether the floating point number is zero
     *
     * Returns true for both the positive and negative zero
     *
     * @return True iff the floating point is zero
     */
    [[nodiscard]] constexpr bool is_zero() const
    {
        return exponent.is_zero() && mantissa.is_zero();
    }

    /**
     * @brief Checks whether the floating point number is positive zero
     *
     *
     * @return True iff the floating point is positive zero
     */
    [[nodiscard]] constexpr bool is_pos_zero() const
    {
        return !sign_neg && exponent.is_zero() && mantissa.is_zero();
    }

    /**
     * @brief Checks whether the floating point number is negative zero
     *
     *
     * @return True iff the floating point is negative zero
     */
    [[nodiscard]] constexpr bool is_neg_zero() const
    {
        return sign_neg && exponent.is_zero() && mantissa.is_zero();
    }

    void set_exponent(const uinteger<E, WordType>& set_to)
    {
        exponent = set_to;
    }

    [[nodiscard]] auto constexpr get_full_mantissa() const -> uinteger<MW, WordType>
    {
        return mantissa;
    }

    [[nodiscard]] auto constexpr get_mantissa() const -> uinteger<M, WordType>
    {
        return width_cast<M>(mantissa);
    }

    void set_full_mantissa(const uinteger<MW, WordType>& set_to)
    {
        mantissa = set_to;
    }

    void set_mantissa(const uinteger<M, WordType>& set_to)
    {
        mantissa = set_to;
        if (exponent != IntegerExp::all_zeroes())
        {
            mantissa.set_msb(true);
        }
    }

    [[nodiscard]] auto bit(size_t index) const -> typename uinteger<M, WordType>::bit_type
    {
        if (index < MW)
        {
            return mantissa.bit(index);
        }
        else if (index < MW + E)
        {
            return exponent.bit(index - M);
        }
        else
        {
            return static_cast<typename uinteger<M, WordType>::bit_type>(get_sign());
        }
    }

    /**
     * @brief Checks whether the number is normal
     *
     * This is true if and only if the floating-point number  is normal (not zero, subnormal,
     * infinite, or NaN).
     *
     * @return True iff the number is normalized
     */
    [[nodiscard]] constexpr bool is_normalized() const
    {
        const bool denormalized = (exponent == IntegerExp::all_zeroes());
        const bool exception = (exponent == IntegerExp::all_ones());
        const bool result = !denormalized && !exception;
        return result;
    }

    /**
     * @brief Returns whether the number is denormalized
     *
     * @note Denormalized numbers do *not* include: NaN, +/- inf and, surprisingly, zero.
     *
     * @return True iff the number is denormalized
     */
    [[nodiscard]] constexpr bool is_denormalized() const
    {
        const bool denormalized = (exponent == IntegerExp::all_zeroes());
        const bool exception = (exponent == IntegerExp::all_ones());
        const bool rest_is_null = (mantissa == IntegerMant::all_zeroes());
        const bool result = denormalized && !exception && !rest_is_null;
        return result;
    }

    /**
     * @brief Tests if the number is subnormal
     *
     * @note Zero is *not* considered subnormal!
     *
     * @return True iff the number is subnormal
     */
    [[nodiscard]] constexpr bool is_subnormal() const
    {
        const bool denormalized = exponent.is_zero();
        const bool not_zero = !mantissa.is_zero();
        const bool result = denormalized && not_zero;
        return result;
    }

    /**
     * @brief Returns whether the number is denormalized or NaN/Inf
     * @return True iff the number is denornmalized, infinite or a NaN
     */
    [[nodiscard]] constexpr bool is_special() const
    {
        return !is_normalized();
    }

    /**
     * @brief Casts the normalized float to the native float type.
     *
     * @note The cast is only possible when there will be no loss of precision
     *
     * @return The value converted to float format
     */
    [[nodiscard]] explicit constexpr operator float() const
    {
        return generic_cast<float>();
    }

    /**
     * @brief Casts the normalized float to the native double type.
     *
     * @note The cast is only possible when there will be no loss of precision
     *
     * @return The value converted to double format
     */
    [[nodiscard]] explicit constexpr operator double() const
    {
        return generic_cast<double>();
    }

    template <size_t ETarget, size_t MTarget>
    [[nodiscard]] explicit constexpr operator floating_point<ETarget, MTarget, WordType>() const
    {
        return width_cast<ETarget, MTarget>(*this);
    }

    floating_point<E, M, WordType>& operator=(const floating_point<E, M, WordType>& f)
    {
        if (this == &f) {
            return *this;
        }
        this->sign_neg = f.sign_neg;
        this->exponent = f.exponent;
        this->mantissa = f.mantissa;
        return *this;
    }

    [[nodiscard]] floating_point<E, M> make_quiet_nan() const
    {
        auto nan_mantissa = mantissa;
        nan_mantissa.set_bit(M - 1, static_cast<WordType>(1U));
        const auto nan_exponent = uinteger<E>::all_ones();
        floating_point<E, M> nan{sign_neg, nan_exponent, nan_mantissa};
        return nan;
    }



private:
    /**
     * @brief Casts the number to float or double.
     *
     * @note The cast is only possible when there will be no loss of precision.
     *
     * @tparam To Either float or double
     * @return Float/Double representation of the number
     */
    template <typename To> [[nodiscard]] constexpr To generic_cast() const
    {

        static_assert(std::is_floating_point<To>(), "Can only convert to float or double.");

        using uint_storage = typename float_extraction_helper::bit_cast_to_type_trait<To>::type;
        constexpr auto exp_width = get_exponent_width<To>();
        constexpr auto mant_width = get_mantissa_width<To>();

        static_assert(E <= exp_width, "Exponent width too large");
        static_assert(M <= mant_width, "Mantissa width too large");

        auto resized = width_cast<exp_width, mant_width, E, M, WordType>(*this);
        auto as_array = as_word_array(resized);
        uinteger<1 + exp_width + mant_width, WordType> array{as_array};

        uint_storage bitstring = static_cast<uint_storage>(array);
        To result = bit_cast<To>(bitstring);
        return result;
    }

    bool sign_neg{false};
    uinteger<E, WordType> exponent;
    uinteger<MW, WordType> mantissa;
};

template <size_t E, size_t M, typename WordType> class is_integral<floating_point<E, M, WordType>>
{
public:
    static constexpr bool value = false;
};

template <size_t E, size_t M, typename WordType> class is_float<floating_point<E, M, WordType>>
{
public:
    static constexpr bool value = true;
};

template <size_t E, size_t M, typename WordType> class is_unsigned<floating_point<E, M, WordType>>
{
public:
    static constexpr bool value = false;
};

template <size_t E, size_t M1, size_t M2, typename WordType = uint64_t>
auto bit_equal(const floating_point<E, M1, WordType> lhs, const floating_point<E, M2, WordType> rhs)
    -> bool
{
    return lhs.get_sign() == rhs.get_sign() && lhs.get_exponent() == rhs.get_exponent() &&
           lhs.get_mantissa() == rhs.get_mantissa();
}

/**
 * @brief Checks if two floating-point numbers are equal except for differences stemming from
 * different rounding modes.
 *
 * @note Two NaNs are compared to be equal by this method!
 *
 * @tparam E
 * @tparam M1
 * @tparam M2
 * @tparam WordType
 * @param lhs
 * @param rhs
 * @return
 */
template <size_t E, size_t M1, size_t M2, typename WordType = uint64_t>
auto equal_except_rounding(const floating_point<E, M1, WordType> lhs,
                           const floating_point<E, M2, WordType> rhs) -> bool
{

    if (lhs.is_nan() || rhs.is_nan() || (lhs.get_sign() != rhs.get_sign()) ||
        (lhs.get_exponent() != rhs.get_exponent()))
    {
        return false;
    }

    if (lhs.get_full_mantissa() == rhs.get_full_mantissa())
    {
        return true;
    }

    constexpr auto Min = std::min(M1, M2);
    constexpr auto offset_M1 = M1 - Min;
    constexpr auto offset_M2 = M2 - Min;

    const auto m1 = lhs.get_full_mantissa();
    const auto m2 = rhs.get_full_mantissa();

    auto bit1 = m1.bit(offset_M1);
    auto bit2 = m2.bit(offset_M2);

    bool rounding_error = true;
    bool has_to_be_equal = false; // bit1 == bit2;
    bool initial_zeroes = true;
    for (auto i = 0U; i < Min; ++i)
    {
        if (has_to_be_equal)
        {
            if (m1.bit(i + offset_M1) != m2.bit(i + offset_M2))
            {
                rounding_error = false;
                break;
            }
        }
        else
        {
            if (initial_zeroes && m1.bit(i + offset_M1) == 0 && m2.bit(i + offset_M2) == 0)
            {
                continue;
            }
            else if (m1.bit(i + offset_M1) != m2.bit(i + offset_M2))
            {
                if (initial_zeroes)
                {
                    bit1 = m1.bit(i + offset_M1);
                    bit2 = m2.bit(i + offset_M2);
                    initial_zeroes = false;
                }
                if (m1.bit(i + offset_M1) == bit1 && m2.bit(i + offset_M2) == bit2)
                {
                    continue;
                }
                else
                {
                    has_to_be_equal = true;
                }
            }
            else if (i > 0)
            {
                has_to_be_equal = true;
            }
            else
            {
                rounding_error = false;
                break;
            }
        }
    }

    return rounding_error;
}

/**
 * @brief Computes the absolute value of the floating point number
 *
 * Quoting the standard: "copies a floating-point operand x to a destination in the same format,
 * setting the sign bit to 0 (positive)"
 *
 * @note This method ignores NaN values in the sense that they are also copied and the sign bit set
 * to zero.
 *
 * @tparam E Width of exponent
 * @tparam M Width of mantissa
 * @tparam WordType The word type used to internally store the data
 * @return The absolute value of the provided number
 */
template <size_t E, size_t M, typename WordType = uint64_t>
auto constexpr abs(const floating_point<E, M, WordType> nf) -> floating_point<E, M, WordType>
{
    auto absolute = nf;
    absolute.set_sign(0U);

    return absolute;
}

template <size_t M, typename WordType = uint64_t>
auto rshift_and_round(const uinteger<M, WordType>& m, const size_t shift_by)
    -> uinteger<M, WordType>
{
    if (shift_by == 0)
    {
        return m;
    }

    if (shift_by > M)
    {
        return uinteger<M, WordType>(0U);
    }

    auto round = 0U;

    if (m.bit(shift_by - 1) == 1)
    {
        bool on_border = true;
        for (auto c = shift_by - 1; c > 0; --c)
        {
            if (m.bit(c - 1) == 1)
            {
                on_border = false;
                break;
            }
        }
        if (on_border)
        {
            round = 0U;
        }
        else
        {
            round = 1U;
        }
    }

    return add((m >> shift_by), uinteger<M>(round));
}

template <size_t E, size_t M1, size_t M2 = M1, typename WordType = uint64_t>
auto normalize(const floating_point<E, M1, WordType>& num) -> floating_point<E, M2, WordType>
{

    auto exponent = width_cast<E + 1>(num.get_exponent());
    auto mantissa = num.get_full_mantissa();

    const auto one_at = first_set_bit(mantissa);

    // i.e. there was no one in the mantissa at all
    if (!one_at)
    {
        // if mantissa is zero
        exponent = exponent.all_zeroes();
    }
    else if (*one_at >= M2)
    {
        auto shift_by = *one_at - M2;
        mantissa = rshift_and_round(mantissa, shift_by);
        if (exponent == exponent.all_zeroes())
        {
            exponent = add(exponent, uinteger<E + 1, WordType>(shift_by + 1));
        }
        else
        {
            exponent = add(exponent, uinteger<E + 1, WordType>(shift_by));
        }
    }
    else
    {
        auto shift_by = M2 - *one_at;
        if (exponent != exponent.all_zeroes())
        {
            if (exponent <= uinteger<E + 1>(shift_by))
            {
                // shift_by -= 1;
                mantissa = (mantissa << (exponent.word(0) - 1));
                exponent = exponent.all_zeroes();
            }
            else
            {
                mantissa = (mantissa << shift_by);
                exponent = sub(exponent, uinteger<E + 1, WordType>(shift_by));
            }
        }
    }

    floating_point<E, M2, WordType> normalized(num.get_sign(), width_cast<E>(exponent),
                                               width_cast<M2 + 1>(mantissa));

    if (normalized.is_nan() || exponent.bit(E) == 1)
    {
        auto inf = floating_point<E, M2, WordType>::pos_infinity();
        inf.set_sign(normalized.get_sign());
        return inf;
    }

    return normalized;
}

// ironically, defining the functions below makes the implementation conform more to the standard

/**
 * @brief Indicates whether this floating-point implementation conforms to the IEEE 754 (1985)
 * standard
 * @return false
 */
constexpr bool is754version1985()
{
    return false;
}

/**
 * @brief Indicates whether this floating-point implementation conforms to the IEEE 754 (2008)
 * standard
 * @return false
 */
constexpr bool is754version2008()
{
    return false;
}

/**
 * @brief Indicates whether this floating-point implementation conforms to the IEEE 754 (2019)
 * standard
 * @return false
 */
constexpr bool is754version2019()
{
    return false;
}

} // namespace aarith<|MERGE_RESOLUTION|>--- conflicted
+++ resolved
@@ -2,7 +2,6 @@
 
 #include <aarith/core.hpp>
 #include <aarith/float/float_utils.hpp>
-
 #include <aarith/integer_no_operators.hpp>
 
 #include <bitset>
@@ -17,25 +16,12 @@
 
 template <size_t E, size_t M, typename WordType = uint64_t> class floating_point; // NOLINT
 
-<<<<<<< HEAD
-
-
-template <typename WordType = uint64_t>
-using half_precision = floating_point<5, 10, WordType>; // NOLINT
-
-template <typename WordType = uint64_t>
-using single_precision = floating_point<8, 23, WordType>; // NOLINT
-
-template <typename WordType = uint64_t>
-using double_precison = floating_point<11, 52, WordType>; // NOLINT
-=======
 using half_precision = floating_point<5, 10, uint64_t>; // NOLINT
 using single_precision = floating_point<8, 23, uint64_t>; // NOLINT
 using double_precison = floating_point<11, 52, uint64_t>; // NOLINT
 using quadruple_precision = floating_point<15, 112, uint64_t>; // NOLINT
 using bfloat16 = floating_point<8, 7, uint64_t>; // NOLINT
 using tensorfloat32 = floating_point<8, 10, uint64_t>; // NOLINT
->>>>>>> 00678657
 
 /**
  * @brief Expands the mantissa by correctly shifting the bits in the larger uinteger
@@ -51,7 +37,6 @@
     mantissa_ <<= (size_t{MS} - size_t{M});
     return mantissa_;
 }
-
 
 /**
  * @brief Creates a bitstring representation of the floating point number.
@@ -669,8 +654,6 @@
         return unbiased_exp;
     }
 
-
-
     /**
      * @brief Checks whether the floating point number is zero
      *
@@ -855,8 +838,6 @@
         floating_point<E, M> nan{sign_neg, nan_exponent, nan_mantissa};
         return nan;
     }
-
-
 
 private:
     /**
@@ -1076,7 +1057,6 @@
 template <size_t E, size_t M1, size_t M2 = M1, typename WordType = uint64_t>
 auto normalize(const floating_point<E, M1, WordType>& num) -> floating_point<E, M2, WordType>
 {
-
     auto exponent = width_cast<E + 1>(num.get_exponent());
     auto mantissa = num.get_full_mantissa();
 
