#pragma once

#include <aarith/core.hpp>
#include <aarith/float/float_utils.hpp>
#include <aarith/integer_no_operators.hpp>
#include <assert.h>
#include <cstdint>
#include <iostream>
#include <string>
#include <time.h>
#include <type_traits>

namespace aarith {

template <size_t E, size_t M, typename WordType = uint64_t> class normalized_float;

/**
 * @brief Expands the mantissa by correctly shifting the bits in the larger uinteger
 * @tparam MS The target width of the mantissa
 * @return The mantissa expended to a width of MS
 */
template <size_t MS, size_t E, size_t M, typename WordType>
[[nodiscard]] uinteger<MS, WordType> constexpr expand_mantissa(
    const normalized_float<E, M, WordType>& f)
{
    static_assert(MS >= M, "Expanded mantissa must not be shorter than the original mantissa");
    uinteger<MS, WordType> mantissa_{f.get_mantissa()};
    mantissa_ <<= (size_t{MS} - size_t{M});
    return mantissa_;
}

/**
 * @brief Expands the full mantissa (i.e. the significand) by correctly shifting the bits in the
 * larger uinteger.
 *
 * @tparam MS The target width of the mantissa
 * @return The mantissa expended to a width of MS
 */
template <size_t MS, size_t E, size_t M, typename WordType>
[[nodiscard]] uinteger<MS, WordType> constexpr expand_full_mantissa(
    const normalized_float<E, M, WordType>& f)
{
    static_assert(MS >= M + 1, "Expanded mantissa must not be shorter than the original mantissa");
    uinteger<MS, WordType> mantissa_{f.get_full_mantissa()};
    mantissa_ <<= (size_t{MS} - size_t{M + 1});
    return mantissa_;
}

/**
 * @brief Expands the exponent respecting the bias of the target width
 * @tparam ES The target width of the exponent
 * @return The exponent expanded to a width of ES
 */
template <size_t ES, size_t E, size_t M, typename WordType>
[[nodiscard]] uinteger<ES, WordType> constexpr expand_exponent(
    const normalized_float<E, M, WordType>& f)
{
    static_assert(ES >= E, "Expanded exponent must not be shorter than the original exponent");

    using exp_type = uinteger<ES, WordType>;

    uinteger<E, WordType> exp_f = f.get_exponent();

    if (exp_f == uinteger<E, WordType>::all_ones())
    {
        return exp_type::all_ones();
    }
    else
    {
        const exp_type in_bias{f.bias};
        const auto out_bias = normalized_float<ES, M, WordType>::bias;
        auto bias_difference = sub(out_bias, in_bias);

        exp_type exponent_ = exp_type{exp_f};
        exponent_ = add(exponent_, bias_difference);
        return exponent_;
    }
}

/**
 * @brief Creates a bitstring representation of the floating point number.
 *
 * The bitstring returned may use more bits for the exponent/mantissa than the floating point
 * number it was created from. You can use this method to create valid IEEE 754 bitstrings.
 *
 * @tparam ES The number of bits to use for the exponent
 * @tparam MS The number of bits to use for the mantissa
 * @return IEEE-754 bitstring representation of the floating point number
 */
template <size_t ES, size_t MS, size_t E, size_t M, typename WordType>
[[nodiscard]] word_array<1 + ES + MS, WordType> constexpr as_word_array(
    const normalized_float<E, M, WordType>& f)
{
    using namespace aarith;

    static_assert(ES >= E);
    static_assert(MS >= M);

    auto mantissa_ = expand_mantissa<MS, E, M, WordType>(f);
    auto joined = concat(expand_exponent<ES>(f), mantissa_);
    auto with_sign = concat(word_array<1, WordType>{f.get_sign()}, joined);

    return with_sign;
}

template <size_t E, size_t M, typename WordType> class normalized_float
{
public:
    static_assert(M > 0, "Mantissa width has to be greater zero.");
    static_assert(E > 1, "Exponent width has to be greater one.");

    static constexpr size_t MW = M + 1;

    using IntegerExp = uinteger<E, WordType>;
    using IntegerUnbiasedExp = integer<E + 1, WordType>;
    using IntegerMant = uinteger<MW, WordType>;
    using IntegerFrac = uinteger<M, WordType>;

    static constexpr IntegerExp bias = uinteger<E - 1, WordType>::all_ones();
    static constexpr IntegerUnbiasedExp max_exp = uinteger<E - 1, WordType>::all_ones();
    static constexpr IntegerUnbiasedExp min_exp = []() {
        const IntegerExp bias_ = uinteger<E - 1, WordType>::all_ones();
        IntegerUnbiasedExp min_exp_{bias_};
        IntegerUnbiasedExp one = IntegerUnbiasedExp::one();
        min_exp_ = negate(sub(min_exp_, one));
        return min_exp_;
    }();

    explicit constexpr normalized_float()
        : sign_neg(false)
        , exponent(IntegerExp::zero())
        , mantissa(IntegerMant::zero())
    {
    }

    explicit constexpr normalized_float(const word_array<1 + E + M>& w)
        : sign_neg(w.msb())
        , exponent(bit_range<(E + M) - 1, M>(w))
        , mantissa(exponent == IntegerExp::all_zeroes()
                       ? IntegerMant{bit_range<M - 1, 0>(w)}
                       : msb_one(IntegerMant{bit_range<M - 1, 0>(w)}))
    {
    }

    explicit constexpr normalized_float(const bool is_neg, IntegerExp exp,
                                        word_array<M, WordType> frac)
        : sign_neg(is_neg)
        , exponent(exp)
        , mantissa((exponent == IntegerExp::zero()) ? IntegerMant{frac}
                                                    : msb_one(IntegerMant{frac}))
    {
    }

    explicit constexpr normalized_float(const bool is_neg, IntegerExp exp,
                                        word_array<MW, WordType> mant)
        : sign_neg(is_neg)
        , exponent(exp)
        , mantissa(mant)
    {
    }

    explicit constexpr normalized_float(const unsigned int is_neg, IntegerExp exp,
                                        word_array<M, WordType> frac)
        : sign_neg(is_neg)
        , exponent(exp)
        , mantissa((exponent == IntegerExp::zero()) ? IntegerMant{frac}
                                                    : msb_one(IntegerMant{frac}))
    {
    }

    explicit constexpr normalized_float(const unsigned int is_neg, IntegerExp exp,
                                        word_array<MW, WordType> mant)
        : sign_neg(is_neg)
        , exponent(exp)
        , mantissa(mant)
    {
    }

    template <size_t E_, size_t M_>
    explicit normalized_float(const normalized_float<E_, M_, WordType> f)
        : sign_neg(f.is_negative())
        , exponent(expand_exponent<E>(f))
        , mantissa(expand_full_mantissa<MW>(f))

    {
        static_assert(E_ <= E, "Exponent too long");
        static_assert(M_ <= M, "Mantissa too long");
    }

    template <typename F, typename = std::enable_if_t<std::is_floating_point<F>::value>>
    explicit normalized_float(const F f)
    {

        auto extracted_exp = extract_exponent<F, WordType>(f);
        auto extracted_mantissa = extract_mantissa<F, WordType>(f);
        constexpr size_t ext_exp_width = get_exponent_width<F>();
        constexpr size_t ext_mant_width = get_mantissa_width<F>();

        using E_ = decltype(extracted_exp);

        sign_neg = std::signbit(f);

        // if the mantissa of the float can store at least as many bit as the
        // mantissa of the supplied native data type, it has to be shifted by the
        // difference in widths (which may be zero!)
        if constexpr (ext_mant_width <= M)
        {
            // this is basically a width cast of the extracted mantissa to fit into stored one
            mantissa = extracted_mantissa;
            mantissa <<= (M - ext_mant_width);
        }
        else
        {
            // the extracted mantissa does *not* necessarily fit in the stored mantissa. we perform
            // a width cast that potentially loses quite some precision
            // we first move the bits to the right in order not to lose them
            extracted_mantissa >>= (ext_mant_width - M);
            mantissa = width_cast<M>(extracted_mantissa);
        }

        if constexpr (ext_exp_width < E)
        {
            // a wider exponent means a larger bias, so we have to add the difference between two
            // biases to the old exponent to get the old value

            // we need to make sure that inf/NaN remains the same
            if (extracted_exp == E_::all_ones())
            {
                exponent = uinteger<E>::all_ones();
            }
            // the other special case is for zero and denormalized numbers: the exponent has to
            // remain zeroes only as well
            else if (extracted_exp == E_::all_zeroes()) {
                exponent = uinteger<E>::all_zeroes();
            }
            else
            {
                // no special case left -> we can adjust the exponent
                constexpr IntegerExp smaller_bias =
                    uinteger<ext_exp_width - 1, WordType>::all_ones();
                constexpr IntegerExp diff = sub(bias, smaller_bias);
                exponent = add(IntegerExp{extracted_exp}, diff);
            }
        }
        else if (ext_exp_width > E)
        {
            // a smaller exponent means a lower bias, so we subtract the difference between the two
            // biases from the original bias
            // in case of over- or underflow we set the value to infinity or 0


            // we need to make sure that inf/NaN remains the same
            if (extracted_exp == E_::all_ones())
            {
                exponent = uinteger<E>::all_ones();
            }
                // the other special case is for zero and denormalized numbers: the exponent has to
                // remain zeroes only as well
            else if (extracted_exp == E_::all_zeroes()) {
                exponent = uinteger<E>::all_zeroes();
            }
            else {
                using OExp = uinteger<ext_exp_width + 1, WordType>;
                constexpr OExp bigger_bias = uinteger<ext_exp_width - 1, WordType>::all_ones();
                constexpr OExp smaller_bias = bias;
                constexpr OExp diff = sub(bigger_bias, smaller_bias);
                const auto exp = sub(OExp(extracted_exp), diff);
                const bool overflow =
                    exp >= OExp(IntegerExp::all_ones()) && exp.bit(ext_exp_width) == 0;
                const bool underflow = exp.bit(ext_exp_width) == 1;
                if (underflow)
                {
                    mantissa = mantissa.all_zeroes();
                    exponent = exponent.all_zeroes();
                }
                else if (overflow)
                {
                    mantissa = mantissa.all_zeroes();
                    exponent = exponent.all_ones();
                }
                else
                {
                    exponent = width_cast<E>(exp);
                }
            }
        }
        else
        {
            // assume same size
            exponent = extracted_exp;
        }

        if (!is_special())
        {
            mantissa.set_msb(true);
        }
    }

    /**
     *
     * @return The value zero
     */
    [[nodiscard]] static constexpr normalized_float zero()
    {
        return normalized_float{};
    }

    /**
     *
     * @return The value negative zero
     */
    [[nodiscard]] static constexpr normalized_float neg_zero()
    {
        return normalized_float(true, IntegerExp::all_zeroes(), IntegerMant::all_zeroes());
    }

    /**
     *
     * @return The value one
     */
    [[nodiscard]] static constexpr normalized_float one()
    {
        constexpr word_array<E, WordType> exp{word_array<E - 1, WordType>::all_ones()};
        return normalized_float(false, exp, IntegerMant::msb_one());
    }

    /**
     *
     * @return The value one
     */
    [[nodiscard]] static constexpr normalized_float neg_one()
    {
        constexpr word_array<E, WordType> exp{word_array<E - 1, WordType>::all_ones()};
        return normalized_float(true, exp, IntegerMant::msb_one());
    }

    /**
     *
     * @return positive infinity
     */
    [[nodiscard]] static constexpr normalized_float pos_infinity()
    {
        constexpr normalized_float pos_inf(false, IntegerExp::all_ones(),
                                           IntegerMant::all_zeroes());
        return pos_inf;
    }

    /**
     *
     * @return negative infinity
     */
    [[nodiscard]] static constexpr normalized_float neg_infinity()
    {
        constexpr normalized_float neg_inf(true, IntegerExp::all_ones(), IntegerMant::all_zeroes());
        return neg_inf;
    }

    /**
     *
     * @return Smallest positive normalized value
     */
    [[nodiscard]] static constexpr normalized_float smallest_normalized()
    {
        constexpr normalized_float small_normalized(false, IntegerExp::one(),
                                                    IntegerFrac::all_zeroes());
        return small_normalized;
    }

    /**
     *
     * @return Smallest positive denormalized value
     */
    [[nodiscard]] static constexpr normalized_float smallest_denormalized()
    {
        constexpr normalized_float small_denorm(false, IntegerExp::all_zeroes(),
                                                IntegerMant::one());
        return small_denorm;
    }

    /**
     * @brief Creates a quiet NaN value
     * @param payload The payload to store in the NaN
     * @return The bit representation of the quiet NaN containing the payload
     */
    [[nodiscard]] static constexpr normalized_float
    qNaN(const IntegerFrac& payload = IntegerFrac::msb_one())
    {
        IntegerFrac payload_{payload};
        payload_.set_msb(true);
        return normalized_float(false, IntegerExp::all_ones(), IntegerMant{payload_});
    }

    /**
     * @brief Creates a signalling NaN value
     * @param payload The payload to store in the NaN (must not be zero)
     * @return The bit representation of the signalling NaN containing the payload
     */
    [[nodiscard]] static constexpr normalized_float
    sNaN(const IntegerFrac& payload = IntegerFrac::one())
    {

        IntegerFrac payload_{payload};
        payload_.set_msb(false);
        assert(!payload_.is_zero() && "NaN must have a payload");
        return normalized_float(false, IntegerExp::all_ones(), payload_);
    }

    /**
     * @brief Returns a floating point number indicating not a number (NaN).
     * @return A non-signalling not a number value
     */
    [[nodiscard]] static constexpr normalized_float NaN()
    {
        return qNaN();
    }

    static constexpr auto exponent_width() -> size_t
    {
        return E;
    }

    static constexpr auto mantissa_width() -> size_t
    {
        return M;
    }

    [[nodiscard]] static constexpr integer<E + 1, WordType> denorm_exponent()
    {

        const integer<E + 1, WordType> b{bias};
        const integer<E + 1, WordType> neg_bias = sub(integer<E + 1, WordType>::zero(), b);

        return add(neg_bias, integer<E + 1, WordType>::one());
    }

    constexpr auto get_sign() const -> unsigned int
    {
        return (sign_neg) ? 1U : 0U;
    }

    void constexpr set_sign(unsigned int sign)
    {
        sign_neg = (sign & 1U) > 0;
    }

    auto get_exponent() const -> uinteger<E, WordType>
    {
        return exponent;
    }

    /**
     * @brief Tests whether the floating-point number is positive.
     *
     * This returns true for zeros and NaNs as well.
     *
     * @return True iff the sign bit is not set
     */
    [[nodiscard]] constexpr bool is_positive() const
    {
        return !sign_neg;
    }

    /**
     * @brief Tests whether the floating-point number is negative.
     *
     * This returns true for zeros and NaNs as well.
     *
     * @return True iff the sign bit is set
     */
    [[nodiscard]] constexpr bool is_negative() const
    {
        return sign_neg;
    }

    /**
     * @brief Returns whether the number is finite
     *
     * @note NaNs are *not* considered finite
     *
     * @return True iff the number is finite
     */
    [[nodiscard]] constexpr bool is_finite() const
    {
        return (exponent != uinteger<E>::all_ones());
    }

    [[nodiscard]] constexpr bool is_inf() const
    {
        return exponent == uinteger<E>::all_ones() &&
               width_cast<M>(mantissa) == uinteger<M>::zero();
    }

    [[nodiscard]] constexpr bool is_pos_inf() const
    {
        return !sign_neg && exponent == uinteger<E>::all_ones() &&
               width_cast<M>(mantissa) == uinteger<M>::zero();
    }

    [[nodiscard]] constexpr bool is_neg_inf() const
    {
        return sign_neg && exponent == uinteger<E>::all_ones() &&
               width_cast<M>(mantissa) == uinteger<M>::zero();
    }

    [[nodiscard]] constexpr bool is_finite() const
    {
        return exponent != uinteger<E>::all_ones();
    }

    /**
     * @brief Checks whether the floating point number is NaN (not a number)
     *
     * @note There is no distinction between signalling and non-signalling NaN
     *
     * @return True iff the number is NaN
     */
    [[nodiscard]] constexpr bool is_nan() const
    {
        const bool exp_ones = exponent == IntegerExp ::all_ones();
        const bool mant_zero = get_mantissa().is_zero();
        return exp_ones && !mant_zero;
    }

    /**
     * @brief Checks if the number is a quiet NaN
     * @return True iff the number is a quiet NaN
     */
    constexpr bool is_qNaN() const
    {
        const bool exp_all_ones = exponent == IntegerExp ::all_ones();
        const bool first_bit_set = width_cast<M>(mantissa).msb();
        return exp_all_ones && first_bit_set;
    }

    /**
     * @brief Checks if the number is a signalling NaN
     * @return True iff the number is a signalling NaN
     */
    constexpr bool is_sNaN() const
    {
        const bool exp_all_ones = exponent == IntegerExp ::all_ones();
        const auto fraction = width_cast<M>(mantissa);
        const bool first_bit_unset = !fraction.msb();
        const bool not_zero = fraction != IntegerFrac::zero();
        return exp_all_ones && first_bit_unset && not_zero;
    }

    [[nodiscard]] constexpr auto unbiased_exponent() const -> integer<E + 1, WordType>
    {
        if (!this->is_normalized()) {
            return min_exp;
        }

        const IntegerUnbiasedExp signed_bias{bias};
        const IntegerUnbiasedExp signed_exponent{get_exponent()};

        const IntegerUnbiasedExp real_exponent = sub(signed_exponent, signed_bias);
        return real_exponent;
    }

    /**
     * @brief Checks whether the floating point number is zero
     *
     * Returns true for both the positive and negative zero
     *
     * @return True iff the floating point is zero
     */
    [[nodiscard]] constexpr bool is_zero() const
    {
        return exponent.is_zero() && mantissa.is_zero();
    }

    /**
     * @brief Checks whether the floating point number is positive zero
     *
     *
     * @return True iff the floating point is positive zero
     */
    [[nodiscard]] constexpr bool is_pos_zero() const
    {
        return !sign_neg && exponent.is_zero() && mantissa.is_zero();
    }

    /**
     * @brief Checks whether the floating point number is negative zero
     *
     *
     * @return True iff the floating point is negative zero
     */
    [[nodiscard]] constexpr bool is_neg_zero() const
    {
        return sign_neg && exponent.is_zero() && mantissa.is_zero();
    }

    void set_exponent(const uinteger<E, WordType>& set_to)
    {
        exponent = set_to;
    }

    auto constexpr get_full_mantissa() const -> uinteger<MW, WordType>
    {
        return mantissa;
    }

    auto constexpr get_mantissa() const -> uinteger<M, WordType>
    {
        return width_cast<M>(mantissa);
    }

    void set_full_mantissa(const uinteger<MW, WordType>& set_to)
    {
        mantissa = set_to;
    }

    void set_mantissa(const uinteger<M, WordType>& set_to)
    {
        mantissa = set_to;
        if (exponent != IntegerExp::all_zeroes())
        {
            mantissa.set_msb(true);
        }
    }

    auto bit(size_t index) const -> typename uinteger<M, WordType>::bit_type
    {
        if (index < MW)
        {
            return mantissa.bit(index);
        }
        else if (index < MW + E)
        {
            return exponent.bit(index - M);
        }
        else
        {
            return static_cast<typename uinteger<M, WordType>::bit_type>(get_sign());
        }
    }

    /**
<<<<<<< HEAD
     * @brief Returns whether the number is normalized
     *
     * @note Normalized numbers do *not* include: NaN, +/- inf and, surprisingly, zero.
=======
     * @brief Checks whether the number is normal
     *
     * This is true if and only if the floating-point number  is normal (not zero, subnormal,
     * infinite, or NaN).
>>>>>>> 695fd32f
     *
     * @return True iff the number is normalized
     */
    [[nodiscard]] constexpr bool is_normalized() const
    {
        const bool denormalized = (exponent == IntegerExp::all_zeroes());
        const bool exception = (exponent == IntegerExp::all_ones());
<<<<<<< HEAD
        const bool result = !denormalized && !exception;
        return result;
    }

    /**
     * @brief Returns whether the number is denormalized
     *
     * @note Denormalized numbers do *not* include: NaN, +/- inf and, surprisingly, zero.
     *
     * @return True iff the number is denormalized
     */
    [[nodiscard]] constexpr bool is_denormalized() const
    {
        const bool denormalized = (exponent == IntegerExp::all_zeroes());
        const bool exception = (exponent == IntegerExp::all_ones());
        const bool result = denormalized && !exception;
        return result;
    }

    /**
     * @brief Returns whether the number is subnormal
     *
     * @note This method is an alias for {@see is_denormalized}
     *
     * @note Denormalized numbers do *not* include: NaN, +/- inf and, surprisingly, zero.
     *
     * @return True iff the number is subnormal
     */
    [[nodiscard]] constexpr bool is_subnormal() const
    {
        return is_denormalized();
    }

    /**
     * @brief Returns whether the number is denormalized or NaN/Inf
     * @return True iff the number is denornmalized, infinite or a NaN
=======

        return !(denormalized || exception);
    }

    /**
     * @brief Returns if the number is zero, denormalized, NaN, or Inf (i.e. not normal)
     * @return True iff is the number is special (i.e. not normal)
>>>>>>> 695fd32f
     */
    [[nodiscard]] constexpr bool is_special() const
    {
        return !is_normalized();
    }

    /**
     * @brief Tests if the number is subnormal
     *
     * @note Zero is *not* considered subnormal!
     *
     * @return True iff the number is subnormal
     */
    [[nodiscard]] constexpr bool is_subnormal() const
    {
        const bool denormalized = exponent.is_zero();
        const bool not_zero = !mantissa.is_zero();
        return denormalized && not_zero;
    }

    /**
     * @brief Casts the normalized float to the native float type.
     *
     * @note The cast is only possible when there will be no loss of precision
     *
     * @return The value converted to float format
     */
    [[nodiscard]] explicit constexpr operator float() const
    {
        return generic_cast<float>();
    }

    /**
     * @brief Casts the normalized float to the native double type.
     *
     * @note The cast is only possible when there will be no loss of precision
     *
     * @return The value converted to double format
     */
    [[nodiscard]] explicit constexpr operator double() const
    {
        return generic_cast<double>();
    }

    template <size_t ETarget, size_t MTarget>
    [[nodiscard]] explicit constexpr operator normalized_float<ETarget, MTarget, WordType>() const
    {
        const auto tmp{as_word_array<ETarget, MTarget>(*this)};
        return normalized_float<ETarget, MTarget, WordType>{tmp};
    }

    [[nodiscard]] normalized_float<E, M> make_quiet_nan() const
    {
        auto nan_mantissa = mantissa;
        nan_mantissa.set_bit(M - 1, static_cast<WordType>(1U));
        const auto nan_exponent = uinteger<E>::all_ones();
        normalized_float<E, M> nan{sign_neg, nan_exponent, nan_mantissa};
        return nan;
    }

private:
    /**
     * @brief Casts the number to float or double.
     *
     * @note The cast is only possible when there will be no loss of precision.
     *
     * @tparam To Either float or double
     * @return Float/Double representation of the number
     */
    template <typename To> [[nodiscard]] constexpr To generic_cast() const
    {

        static_assert(std::is_floating_point<To>(), "Can only convert to float or double.");

        using namespace aarith;

        using uint_storage = typename float_extraction_helper::bit_cast_to_type_trait<To>::type;
        constexpr auto exp_width = get_exponent_width<To>();
        constexpr auto mant_width = get_mantissa_width<To>();

        static_assert(E <= exp_width, "Exponent width too large");
        static_assert(M <= mant_width, "Mantissa width too large");

        uinteger<1 + exp_width + mant_width, WordType> array{
            as_word_array<exp_width, mant_width>(*this)};

        uint_storage bitstring = static_cast<uint_storage>(array);
        To result = bit_cast<To>(bitstring);
        return result;
    }

    bool sign_neg;
    uinteger<E, WordType> exponent;
    uinteger<MW, WordType> mantissa;
};

template <size_t E, size_t M, typename WordType> class is_integral<normalized_float<E, M, WordType>>
{
public:
    static constexpr bool value = false;
};

template <size_t E, size_t M, typename WordType> class is_float<normalized_float<E, M, WordType>>
{
public:
    static constexpr bool value = true;
};

template <size_t E, size_t M, typename WordType> class is_unsigned<normalized_float<E, M, WordType>>
{
public:
    static constexpr bool value = false;
};

template <size_t E, size_t M1, size_t M2, typename WordType = uint64_t>
auto bit_equal(const normalized_float<E, M1, WordType> lhs, const normalized_float<E, M2, WordType> rhs)
    -> bool
{
    return lhs.get_sign() == rhs.get_sign() && lhs.get_exponent() == rhs.get_exponent() &&
           lhs.get_mantissa() == rhs.get_mantissa();
}

template <size_t E, size_t M1, size_t M2, typename WordType = uint64_t>
auto equal_except_rounding(const normalized_float<E, M1, WordType> lhs,
                           const normalized_float<E, M2, WordType> rhs) -> bool
{
    if (lhs.get_sign() == rhs.get_sign() && lhs.get_exponent() == rhs.get_exponent())
    {
        if (lhs.get_full_mantissa() == rhs.get_full_mantissa())
        {
            return true;
        }
        else
        {
            constexpr auto Min = std::min(M1, M2);
            constexpr auto offset_M1 = M1 - Min;
            constexpr auto offset_M2 = M2 - Min;

            const auto m1 = lhs.get_full_mantissa();
            const auto m2 = rhs.get_full_mantissa();

            auto bit1 = m1.bit(offset_M1);
            auto bit2 = m2.bit(offset_M2);

            bool rounding_error = true;
            bool has_to_be_equal = false; // bit1 == bit2;
            bool initial_zeroes = true;
            for (auto i = 0U; i < Min; ++i)
            {
                if (has_to_be_equal)
                {
                    if (m1.bit(i + offset_M1) != m2.bit(i + offset_M2))
                    {
                        rounding_error = false;
                        break;
                    }
                }
                else
                {
                    if (initial_zeroes && m1.bit(i + offset_M1) == 0 && m2.bit(i + offset_M2) == 0)
                    {
                        continue;
                    }
                    else if (m1.bit(i + offset_M1) != m2.bit(i + offset_M2))
                    {
                        if (initial_zeroes)
                        {
                            bit1 = m1.bit(i + offset_M1);
                            bit2 = m2.bit(i + offset_M2);
                            initial_zeroes = false;
                        }
                        if (m1.bit(i + offset_M1) == bit1 && m2.bit(i + offset_M2) == bit2)
                        {
                            continue;
                        }
                        else
                        {
                            has_to_be_equal = true;
                        }
                    }
                    else if (i > 0)
                    {
                        has_to_be_equal = true;
                    }
                    else
                    {
                        rounding_error = false;
                        break;
                    }
                }
            }

            return rounding_error;
        }
    }
    return false;
}

/**
 * @brief Computes the asbolute value of the floating point number
 *
 * Quoting the standard: "copies a floating-point operand x to a destination in the same format,
 * setting the sign bit to 0 (positive)"
 *
 * @note This method ignores NaN values in the sense that they are also copied and the sign bit set
 * to zero.
 *
 * @tparam E Width of exponent
 * @tparam M Width of mantissa
 * @tparam WordType The word type used to internally store the data
 * @return The absolute value of the provided number
 */
template <size_t E, size_t M, typename WordType = uint64_t>
auto constexpr abs(const normalized_float<E, M, WordType> nf) -> normalized_float<E, M, WordType>
{
    auto absolute = nf;
    absolute.set_sign(0U);

    return absolute;
}

template <size_t M, typename WordType = uint64_t>
auto rshift_and_round(const uinteger<M, WordType>& m, const size_t shift_by)
    -> uinteger<M, WordType>
{
    if (shift_by == 0)
    {
        return m;
    }

    if (shift_by > M)
    {
        return uinteger<M, WordType>(0U);
    }

    auto round = 0U;

    if (m.bit(shift_by - 1) == 1)
    {
        bool on_border = true;
        for (auto c = shift_by - 1; c > 0; --c)
        {
            if (m.bit(c - 1) == 1)
            {
                on_border = false;
                break;
            }
        }
        if (on_border)
        {
            round = 0U;
        }
        else
        {
            round = 1U;
        }
    }

    return add((m >> shift_by), uinteger<M>(round));
}

template <size_t E, size_t M1, size_t M2 = M1, typename WordType = uint64_t>
auto normalize(const normalized_float<E, M1, WordType>& nf) -> normalized_float<E, M2, WordType>
{
    auto denormalized = nf;

    auto exponent = width_cast<E + 1>(denormalized.get_exponent());
    auto mantissa = denormalized.get_full_mantissa();

    const auto one_at = first_set_bit(mantissa);

    // i.e. there was no one in the mantissa at all
    if (!one_at)
    {
        // if mantissa is zero
        exponent = exponent.all_zeroes();
    }
    else if (*one_at >= M2)
    {
        auto shift_by = *one_at - M2;
        mantissa = rshift_and_round(mantissa, shift_by);
        if (exponent == exponent.all_zeroes())
        {
            exponent = add(exponent, uinteger<E + 1, WordType>(shift_by + 1));
        }
        else
        {
            exponent = add(exponent, uinteger<E + 1, WordType>(shift_by));
        }
    }
    else
    {
        auto shift_by = M2 - *one_at;
        if (exponent != exponent.all_zeroes())
        {
            if (exponent <= uinteger<E + 1>(shift_by))
            {
                // shift_by -= 1;
                mantissa = (mantissa << (exponent.word(0) - 1));
                exponent = exponent.all_zeroes();
            }
            else
            {
                mantissa = (mantissa << shift_by);
                exponent = sub(exponent, uinteger<E + 1, WordType>(shift_by));
            }
        }
    }

    normalized_float<E, M2, WordType> normalized(denormalized.get_sign(), width_cast<E>(exponent),
                                                 width_cast<M2 + 1>(mantissa));

    if (normalized.is_nan() || exponent.bit(E) == 1)
    {
        auto inf = normalized_float<E, M2, WordType>::pos_infinity();
        inf.set_sign(normalized.get_sign());
        return inf;
    }

    return normalized;
}

// ironically, defining the functions below makes the implementation conform more to the standard

/**
 * @brief Indicates whether this floating-point implementation conforms to the IEEE 754 (1985)
 * standard
 * @return false
 */
constexpr bool is754version1985()
{
    return false;
}

/**
 * @brief Indicates whether this floating-point implementation conforms to the IEEE 754 (2008)
 * standard
 * @return false
 */
constexpr bool is754version2008()
{
    return false;
}

/**
 * @brief Indicates whether this floating-point implementation conforms to the IEEE 754 (2019)
 * standard
 * @return false
 */
constexpr bool is754version2019()
{
    return false;
}

} // namespace aarith<|MERGE_RESOLUTION|>--- conflicted
+++ resolved
@@ -502,11 +502,6 @@
                width_cast<M>(mantissa) == uinteger<M>::zero();
     }
 
-    [[nodiscard]] constexpr bool is_finite() const
-    {
-        return exponent != uinteger<E>::all_ones();
-    }
-
     /**
      * @brief Checks whether the floating point number is NaN (not a number)
      *
@@ -638,16 +633,10 @@
     }
 
     /**
-<<<<<<< HEAD
-     * @brief Returns whether the number is normalized
-     *
-     * @note Normalized numbers do *not* include: NaN, +/- inf and, surprisingly, zero.
-=======
      * @brief Checks whether the number is normal
      *
      * This is true if and only if the floating-point number  is normal (not zero, subnormal,
      * infinite, or NaN).
->>>>>>> 695fd32f
      *
      * @return True iff the number is normalized
      */
@@ -655,7 +644,6 @@
     {
         const bool denormalized = (exponent == IntegerExp::all_zeroes());
         const bool exception = (exponent == IntegerExp::all_ones());
-<<<<<<< HEAD
         const bool result = !denormalized && !exception;
         return result;
     }
@@ -676,49 +664,27 @@
     }
 
     /**
-     * @brief Returns whether the number is subnormal
-     *
-     * @note This method is an alias for {@see is_denormalized}
-     *
-     * @note Denormalized numbers do *not* include: NaN, +/- inf and, surprisingly, zero.
+     * @brief Tests if the number is subnormal
+     *
+     * @note Zero is *not* considered subnormal!
      *
      * @return True iff the number is subnormal
      */
     [[nodiscard]] constexpr bool is_subnormal() const
     {
-        return is_denormalized();
+        const bool denormalized = exponent.is_zero();
+        const bool not_zero = !mantissa.is_zero();
+        const bool result = denormalized && not_zero;
+        return result;
     }
 
     /**
      * @brief Returns whether the number is denormalized or NaN/Inf
      * @return True iff the number is denornmalized, infinite or a NaN
-=======
-
-        return !(denormalized || exception);
-    }
-
-    /**
-     * @brief Returns if the number is zero, denormalized, NaN, or Inf (i.e. not normal)
-     * @return True iff is the number is special (i.e. not normal)
->>>>>>> 695fd32f
      */
     [[nodiscard]] constexpr bool is_special() const
     {
         return !is_normalized();
-    }
-
-    /**
-     * @brief Tests if the number is subnormal
-     *
-     * @note Zero is *not* considered subnormal!
-     *
-     * @return True iff the number is subnormal
-     */
-    [[nodiscard]] constexpr bool is_subnormal() const
-    {
-        const bool denormalized = exponent.is_zero();
-        const bool not_zero = !mantissa.is_zero();
-        return denormalized && not_zero;
     }
 
     /**
