--- conflicted
+++ resolved
@@ -160,21 +160,10 @@
         static_assert(M_ <= M, "Mantissa too long");
     }
 
-    explicit normalized_float(const unsigned int sign, const uinteger<E> exponent, const uinteger<M+1> mantissa):
-    sign_neg(sign), exponent(exponent), mantissa(mantissa)
-    {
-        
-    }
-
-    explicit normalized_float(const unsigned int sign, const uinteger<E> exponent, const uinteger<M> mantissa):
-    sign_neg(sign), exponent(exponent), mantissa(mantissa)
-    {
-        mantissa.set_msb(true);
-    }
-
     template <typename F, typename = std::enable_if_t<std::is_floating_point<F>::value>>
     explicit normalized_float(const F f)
     {
+
         auto extracted_exp = extract_exponent<F, WordType>(f);
         auto extracted_mantissa = extract_mantissa<F, WordType>(f);
         constexpr size_t ext_exp_width = get_exponent_width<F>();
@@ -204,7 +193,6 @@
         {
             // a wider exponent means a larger bias, so we have to add the difference between two
             // biases to the old exponent to get the old value
-<<<<<<< HEAD
 
             // we need to make sure that inf/NaN remains the same
             if (extracted_exp == decltype(extracted_exp)::all_ones())
@@ -219,12 +207,6 @@
                 constexpr IntegerExp diff = sub(bias, smaller_bias);
                 exponent = add(IntegerExp{extracted_exp}, diff);
             }
-=======
-            // TODO handle denormalized numbers?
-            constexpr IntegerExp smaller_bias = uinteger<ext_exp_width - 1, WordType>::all_ones();
-            constexpr IntegerExp diff = sub(bias, smaller_bias);
-            exponent = add(IntegerExp{extracted_exp}, diff);
->>>>>>> a2a98f22
         }
         else if (ext_exp_width > E)
         {
@@ -340,6 +322,7 @@
      */
     [[nodiscard]] static constexpr integer<E + 1, WordType> denorm_exponent()
     {
+
         const integer<E + 1, WordType> b{bias};
         const integer<E + 1, WordType> neg_bias = sub(integer<E + 1, WordType>::zero(), b);
 
@@ -536,6 +519,7 @@
      */
     template <typename To>[[nodiscard]] constexpr To generic_cast() const
     {
+
         static_assert(std::is_floating_point<To>(), "Can only convert to float or double.");
 
         using namespace aarith;
