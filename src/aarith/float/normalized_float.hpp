--- conflicted
+++ resolved
@@ -2,7 +2,6 @@
 
 #include <aarith/core.hpp>
 #include <aarith/float/float_utils.hpp>
-#include <aarith/float/float_comparisons.hpp>
 #include <aarith/integer_no_operators.hpp>
 #include <cstdint>
 #include <iostream>
@@ -343,7 +342,8 @@
      */
     [[nodiscard]] static constexpr normalized_float smallest_denormalized()
     {
-        constexpr normalized_float small_denorm(false, IntegerExp::all_zeroes(), IntegerMant::one());
+        constexpr normalized_float small_denorm(false, IntegerExp::all_zeroes(),
+                                                IntegerMant::one());
         return small_denorm;
     }
 
@@ -431,16 +431,10 @@
      */
     [[nodiscard]] constexpr bool is_nan() const
     {
-<<<<<<< HEAD
-        const auto mantissa_{width_cast<M>(mantissa)};
-        const auto zero = uinteger<M>::zero();
-        return exponent == IntegerExp::all_ones() && mantissa_ != zero;
-=======
         const bool exp_ones = exponent == IntegerExp ::all_ones();
         constexpr auto zero = uinteger<M>::zero();
         const bool mant_zero = get_mantissa() != zero;
         return exp_ones && mant_zero;
->>>>>>> c79cc051
     }
 
     [[nodiscard]] constexpr auto unbiased_exponent() const -> integer<E + 1, WordType>
@@ -487,7 +481,7 @@
     void set_mantissa(const uinteger<M, WordType>& set_to)
     {
         mantissa = set_to;
-        if (exponent != IntegerExp::all_zeroes())
+        if (exponent != IntegerExp::zero())
         {
             mantissa.set_msb(true);
         }
@@ -518,7 +512,7 @@
      */
     [[nodiscard]] constexpr bool is_normalized() const
     {
-        return exponent != IntegerExp::zero();
+        return exponent != IntegerExp::all_zeroes();
     }
 
     /**
@@ -573,7 +567,7 @@
      * @tparam To Either float or double
      * @return Float/Double representation of the number
      */
-    template <typename To>[[nodiscard]] constexpr To generic_cast() const
+    template <typename To> [[nodiscard]] constexpr To generic_cast() const
     {
 
         static_assert(std::is_floating_point<To>(), "Can only convert to float or double.");
@@ -596,8 +590,8 @@
     }
 
     bool sign_neg;
-    IntegerExp exponent;
-    IntegerMant mantissa;
+    uinteger<E, WordType> exponent;
+    uinteger<MW, WordType> mantissa;
 };
 
 template <size_t E, size_t M, typename WordType> class is_integral<normalized_float<E, M, WordType>>
@@ -780,7 +774,7 @@
     else
     {
         auto shift_by = M2 - one_at;
-        if (exponent != exponent.all_zeroes())
+        if (exponent != exponent.zero())
         {
             if (exponent <= uinteger<E>(shift_by))
             {
