--- conflicted
+++ resolved
@@ -166,25 +166,13 @@
 
     if (nf.is_nan())
     {
-<<<<<<< HEAD
-        auto shift_mantissa = M - 23;
-        fl_mantissa = fl_mantissa >> shift_mantissa;
-        flc_mantissa = width_cast<23>(fl_mantissa);
-=======
         str << "NaN";
         return str.str();
->>>>>>> 7906db93
     }
 
     if (nf.is_negative())
     {
-<<<<<<< HEAD
-        auto shift_mantissa = 23 - M;
-        flc_mantissa = width_cast<23>(fl_mantissa);
-        flc_mantissa = (flc_mantissa << shift_mantissa);
-=======
         str << "-";
->>>>>>> 7906db93
     }
 
     if (nf.is_zero())
