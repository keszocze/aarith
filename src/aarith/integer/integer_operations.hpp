--- conflicted
+++ resolved
@@ -170,8 +170,6 @@
     return width_cast<I::width()>(expanding_mul(a, b));
 }
 
-// TODO natürlich auch für signed integer zulassen
-
 /**
  * @brief Exponentiation function
  *
@@ -673,7 +671,7 @@
  * @param n The integer
  * @return The sign of the integer
  */
-template <size_t W>[[nodiscard]] int8_t signum(integer<W> n)
+template <size_t W>[[nodiscard]] constexpr int8_t signum(integer<W> n)
 {
     if (n.is_negative())
     {
@@ -695,7 +693,7 @@
  * @param n The integer
  * @return The sign of the integer
  */
-template <size_t W>[[nodiscard]] int8_t signum(uinteger<W> n)
+template <size_t W>[[nodiscard]] constexpr int8_t signum(uinteger<W> n)
 {
     return n.is_zero() ? 0 : 1;
 }
@@ -716,13 +714,8 @@
  *
  */
 template <std::size_t W, std::size_t V>
-<<<<<<< HEAD
-[[nodiscard]] std::pair<integer<W>, integer<W>> restoring_division(const integer<W>& numerator,
-                                                                   const integer<V>& denominator)
-=======
 [[nodiscard]] constexpr std::pair<integer<W>, integer<W>>
 restoring_division(const integer<W>& numerator, const integer<V>& denominator)
->>>>>>> a13e71ef
 {
 
     using SInteger = integer<W>;
@@ -780,7 +773,7 @@
  * @param b Second integer
  * @return The distance between the two integers
  */
-template <typename Integer>[[nodiscard]] Integer distance(const Integer& a, const Integer& b)
+template <typename Integer>[[nodiscard]] constexpr Integer distance(const Integer& a, const Integer& b)
 {
     return (a <= b) ? sub(b, a) : sub(a, b);
 }
