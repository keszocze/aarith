#pragma once

#include <aarith/integer.hpp>

namespace aarith {

/**
 * @brief Adds two unsigned integers of, possibly, different bit widths.
 *
 * @tparam I Integer type of the first summand
 * @tparam T Integer type of the second summand
 * @param a First summand
 * @param b Second summand
 * @param initial_carry True if there is an initial carry coming in
 * @return Sum of a and b with bit width max(I::width,T::width)+1
 */
template <typename I, typename T>
[[nodiscard]] constexpr auto expanding_add(const I& a, const T& b, const bool initial_carry = false)
{

    static_assert(::aarith::is_integral_v<I>);
    static_assert(::aarith::is_integral_v<T>);

    // TODO do we need this assertion?
    static_assert(::aarith::same_sign<I, T>);

    constexpr size_t res_width = std::max(I::width(), T::width()) + 1U;

    auto a_ = width_cast<res_width>(a);
    auto b_ = width_cast<res_width>(b);

    using word_type = typename decltype(a_)::word_type; // weird but works O_0

    decltype(a_) sum{0U};

    word_type carry = initial_carry ? 1U : 0U;

    for (auto i = 0U; i < sum.word_count(); ++i)
    {

        word_type word_a{a_.word(i)};
        word_type word_b{b_.word(i)};

        word_type partial_sum = word_a + word_b;
        word_type new_carry = (partial_sum < word_a || partial_sum < word_b) ? 1U : 0U;
        partial_sum += carry;
        carry = (new_carry || partial_sum < word_a || partial_sum < word_b) ? 1U : 0U;
        sum.set_word(i, partial_sum);
    }
    return sum;
}

/**
 * @brief Computes the difference of two integers.
 *
 * @tparam I The integer type used in the subtraction
 * @param a Minuend
 * @param b Subtrahend
 * @return Difference between a and b
 */
template <typename I>[[nodiscard]] constexpr auto sub(const I& a, const I& b) -> I
{
    static_assert(::aarith::is_integral_v<I>);

    auto result = expanding_add(a, ~b, true);
    return width_cast<I::width()>(result);
}

/**
 * @brief Subtracts two integers of, possibly, different bit widths.
 *
 * Expanding does not, in contrast to @see expanding_add, ensure that no underflow will happen. It
 * simply makes sure that the resulting bit width is the larger of both input bit widths.
 *
 * @tparam W Width of the minuend
 * @tparam V Width of the subtrahend
 * @param a Minuend
 * @param b Subtrahend
 * @return Difference of correct bit width
 */
template <typename I, typename T>[[nodiscard]] constexpr auto expanding_sub(const I& a, const T& b)
{

    // TODO do we need this assertion?
    static_assert(::aarith::same_sign<I, T>);
    static_assert(::aarith::same_word_type<I, T>);

    constexpr size_t res_width = std::max(I::width(), T::width());
    const auto result{sub(width_cast<res_width>(a), width_cast<res_width>(b))};

    return result;
}

/**
 * @brief Adds two integers
 *
 * @tparam I The integer type used for the addition
 * @param a First summand
 * @param b Second summand
 * @return Sum of a and b
 */
template <typename I>[[nodiscard]] I constexpr add(const I& a, const I& b)
{
    constexpr size_t W = I::width();
    const auto result = expanding_add<I, I>(a, b);
    return width_cast<W>(result);
}

/**
 * @brief Multiplies two unsigned integers expanding the bit width so that the result fits.
 *
 * This implements the simplest multiplication algorithm (binary "long multiplication") that adds up
 * the partial products everywhere where the first multiplicand has a 1 bit. The simplicity, of
 * course, comes at the cost of performance.
 *
 * @tparam W The bit width of the first multiplicant
 * @tparam V The bit width of the second multiplicant
 * @param a First multiplicant
 * @param b Second multiplicant
 * @return Product of a and b
 */
template <std::size_t W, std::size_t V, typename WordType>
[[nodiscard]] constexpr uinteger<W + V, WordType> expanding_mul(const uinteger<W, WordType>& a,
                                                                const uinteger<V, WordType>& b)
{

    constexpr std::size_t res_width = W + V;
    uinteger<res_width, WordType> result{0U};

    if constexpr (res_width <= uinteger<W, WordType>::word_width())
    {
        auto result_uint = a.word(0) * b.word(0);
        result.set_word(0, result_uint);
    }
    else
    {
<<<<<<< HEAD
        static_assert(::aarith::is_integral_v<uinteger<res_width>>);
        static_assert(::aarith::is_unsigned_v<uinteger<res_width>>);
=======
        static_assert(is_integral_v<uinteger<res_width, WordType>>);
        static_assert(is_unsigned_v<uinteger<res_width, WordType>>);
>>>>>>> eb463358

        const auto leading_zeroes = V - count_leading_zeroes(b);
        uinteger<res_width, WordType> a_ = width_cast<res_width>(a);

        auto bit_index = 0U;
        while (bit_index < leading_zeroes)
        {
            if (b.bit(bit_index))
            {
                result = add(result, a_ << bit_index);
            }
            ++bit_index;
        }
    }
    return result;
}

/**
 * @brief Multiplies two integers.
 *
 * @note No Type conversion is performed. If the bit widths do not match, the code will not
 * compile! Use @see expanding_mul for that.
 *
 * The result is then cropped to fit the initial bit width
 *
 * @tparam I The integer type to operate on
 * @param a First multiplicant
 * @param b Second multiplicant
 * @return Product of a and b
 */
template <typename I>[[nodiscard]] constexpr I mul(const I& a, const I& b)
{
    return width_cast<I::width()>(expanding_mul(a, b));
}

// TODO natürlich auch für signed integer zulassen

/**
 * @brief Exponentiation function
 *
 * @note This function does not make any attempts to be fast or to prevent overflows!
 *
 * @note If exponent equals std::numeric_limits<size_t>::max(), this method throws an exception,
 * unless base equals zero
 * @tparam W Bit width of the integer
 * @param base
 * @param exponent
 * @return The base to the power of the exponent
 */
template <typename IntegerType> IntegerType pow(const IntegerType& base, const size_t exponent)
{

    if (exponent == std::numeric_limits<size_t>::max())
    {
        if (base.is_zero())
        {
            return IntegerType::zero();
        }
        else
        {
            throw std::runtime_error(
                "Attempted exponentiation by std::numeric_limits<size_t>::max()");
        }
    }

    IntegerType result = IntegerType::one();

    for (size_t i = 0U; i <= exponent; ++i)
    {
        result = mul(result, base);
    }
    return result;
}

/**
 *
 * @brief Exponentiation function
 *
 * @note This function does not make any attempts to be fast or to prevent overflows!
 *
 * @note If exponent equals std::numeric_limits<IntegerType>::max(), this method throws an
 * exception, unless base equals zero
 *
 * @tparam IntegerType The type of integer used in the computation
 * @param base
 * @param exponent
 * @return The base to the power of the exponent
 */
template <typename IntegerType>
IntegerType pow(const IntegerType& base, const IntegerType& exponent)
{

    static_assert(aarith::is_integral_v<IntegerType>,
                  "Exponentiation is only supported for aarith integers");

    if (exponent == IntegerType::max())
    {
        if (base == IntegerType::zero())
        {
            return IntegerType::zero();
        }
        else
        {
            throw std::runtime_error(
                "Attempted exponentiation by std::numeric_limits<IntegerType<W>>::max()");
        }
    }

    IntegerType result = IntegerType::one();
    IntegerType iter = IntegerType::zero();
    while (iter <= exponent)
    {
        result = mul(result, base);
        iter = add(iter, IntegerType::one());
    }

    return result;
}

/**
 * @brief Multiplies two unsigned integers using the Karazuba algorithm expanding the bit width so
 * that the result fits.
 *
 * This implements the karazuba multiplication algorithm (divide and conquer).
 *
 * @tparam W The bit width of the first multiplicant
 * @tparam V The bit width of the second multiplicant
 * @param a First multiplicant
 * @param b Second multiplicant
 * @return Product of a and b
 */
template <std::size_t W, std::size_t V, typename WordType>
[[nodiscard]] uinteger<W + V, WordType> expanding_karazuba(const uinteger<W, WordType>& a,
                                                           const uinteger<V, WordType>& b)
{

    constexpr std::size_t res_width = W + V;
    if constexpr (res_width <= uinteger<W, WordType>::word_width())
    {
        auto result_uint = a.word(0) * b.word(0);
        const uinteger<res_width, WordType> result(result_uint);
        return result;
    }
    else if constexpr (W == V)
    {
        if (a.is_zero() || b.is_zero())
        {
            return uinteger<res_width, WordType>(0U);
        }

        // floor to the next value with power of 2
        // std::log2 and std::floor  not constexpr and did not compile with clang
        constexpr size_t floor_pow_two = floor_to_pow(W);

        constexpr size_t karazuba_width =
            (floor_pow_two == W) ? (floor_pow_two >> 1) : (floor_pow_two);

        const auto a_split = split<karazuba_width - 1>(a);
        const auto b_split = split<karazuba_width - 1>(b);

        const auto ah = uinteger<W - karazuba_width, WordType>(a_split.first);
        const auto al = uinteger<karazuba_width, WordType>(a_split.second);
        const auto bh = uinteger<W - karazuba_width, WordType>(b_split.first);
        const auto bl = uinteger<karazuba_width, WordType>(b_split.second);

        const auto p1 = expanding_karazuba<W - karazuba_width, W - karazuba_width>(ah, bh);
        const auto p2 = expanding_karazuba<karazuba_width, karazuba_width>(al, bl);
        const auto s1 = expanding_add(ah, al);
        const auto s2 = expanding_add(bh, bl);

        // prevent infinite call loop
        // TODO find a better way to do this
        uinteger<2 * (karazuba_width + 1), WordType> p3;
        if (s1.bit(s1.width() - 1) == 1 || s2.bit(s2.width() - 1) == 1)
        {
            p3 = expanding_karazuba(s1, s2);
        }
        else
        {
            const auto ps1 = width_cast<karazuba_width>(s1);
            const auto ps2 = width_cast<karazuba_width>(s2);
            const auto p3t = expanding_karazuba(ps1, ps2);
            p3 = p3t;
        }

        constexpr auto full_shift = 2 * karazuba_width;
        const auto k1 = width_cast<res_width>(p1) << full_shift;
        const auto k2 = width_cast<res_width>(expanding_sub(p3, expanding_add(p1, p2)))
                        << karazuba_width;
        const auto product = expanding_add(k1, expanding_add(k2, p2));

        return width_cast<res_width>(product);
    }
    else
    {
        constexpr std::size_t max_width = std::max(W, V);

        const auto a_ = width_cast<max_width, W, WordType>(a);
        const auto b_ = width_cast<max_width, V, WordType>(b);

        const auto res = expanding_karazuba(a_, b_);

        return width_cast<res_width>(res);
    }
}

/**
 * @brief Implements the restoring division algorithm.
 *
 * @see https://en.wikipedia.org/wiki/Division_algorithm#Restoring_division
 *
 * @param numerator The number that is to be divided
 * @param denominator The number that divides the other number
 * @tparam W Width of the numbers used in division.
 *
 * @return Pair of (quotient, remainder)
 *
 */
template <std::size_t W, std::size_t V, typename WordType>
[[nodiscard]] constexpr std::pair<uinteger<W, WordType>, uinteger<W, WordType>>
restoring_division(const uinteger<W, WordType>& numerator, const uinteger<V, WordType>& denominator)
{
    using UInteger = uinteger<W, WordType>;
    using LargeUInteger = uinteger<2 * W, WordType>;

    if (denominator.is_zero())
    {
        throw std::runtime_error("Attempted division by zero");
    }

    // Cover some special cases in order to speed everything up
    if (numerator == denominator)
    {
        return std::make_pair(UInteger::one(), UInteger::zero());
    }
    if (numerator.is_zero())
    {
        return std::make_pair(UInteger::zero(), UInteger::zero());
    }
    if (numerator < denominator)
    {
        return std::make_pair(UInteger::zero(), numerator);
    }
    if (denominator == UInteger::one())
    {
        return std::make_pair(numerator, UInteger::zero());
    }

    // Perform restoring division in all other cases
    const auto n = numerator.width();
    const LargeUInteger D = (width_cast<2 * W>(denominator) << n);
    LargeUInteger R = width_cast<2 * W>(numerator);
    UInteger Q = UInteger::zero();

    for (size_t i = 0; i < n; ++i)
    {
        const auto bit = (n - 1) - i;
        const LargeUInteger TwoR = (R << 1);
        if (TwoR >= D)
        {
            R = sub(TwoR, D);
            Q.set_bit(bit, true);
        }
        else
        {
            R = TwoR;
            Q.set_bit(bit, false);
        }
    }

    const uinteger<W, WordType> remainder_ = width_cast<W>(R >> n);

    return std::make_pair(Q, remainder_);
}

/**
 * @brief Computes the remainder of the division of one integer by another integer
 *
 * @note For signed integers, weird under-/overflows for ::min() may occur
 *
 * @tparam I Integer type to work on
 * @param numerator The number that is to be divided
 * @param denominator The number that divides the other number
 * @return The remainder of the division operation
 */
template <typename I>
[[nodiscard]] constexpr auto remainder(const I& numerator, const I& denominator) -> I
{
    return restoring_division(numerator, denominator).second;
}

/**
 * @brief Divides one integer by another integer
 *
 * @note integer<W>::min/integer<W>(-1) will return <integer<W>::min,0>, i.e. some weird
 * overflow happens for signed integers
 *
 * @tparam I Integer type to work on
 * @param numerator The number that is to be divided
 * @param denominator The number that divides the other number
 * @return The quotient of the division operation
 */
template <typename I>[[nodiscard]] constexpr auto div(const I& numerator, const I& denominator) -> I
{
    return restoring_division(numerator, denominator).first;
}

/**
 * @brief Adds two signed integers of, possibly, different bit widths.
 *
 * This is an implementation using a more functional style of programming. It is not particularly
 * fast and only here for educational purposes. You can use method as a means to understand how to
 * work on an integer.
 *
 * @tparam IntA The integer type of the first summand
 * @tparam IntB The integer type of the second summand
 * @param a First summand
 * @param b Second summand
 * @param initial_carry True if there is an initial carry coming in
 * @return Sum of correct maximal bit width
 */
template <class IntA, class IntB>
[[nodiscard]] constexpr auto fun_add_expand(const IntA& a, const IntB& b,
                                            const bool initial_carry = false)
{
    static_assert(::aarith::is_integral_v<IntA>);
    static_assert(::aarith::is_integral_v<IntB>);

    // TODO do we need this assertion?
    static_assert(::aarith::same_sign<IntA, IntB>);
    static_assert(::aarith::same_word_type<IntA, IntB>);

    constexpr size_t res_width = std::max(IntA::width(), IntB::width()) + 1U;
    using word_type = typename IntA::word_type;
    word_type carry = initial_carry ? 1U : 0U;

    const auto a_expanded = width_cast<res_width>(a);
    const auto b_expanded = width_cast<res_width>(b);

    const auto f = [carry = word_type(carry)](word_type ain, word_type bin) mutable {
        word_type partial_sum = ain + bin;
        word_type new_carry = (partial_sum < ain || partial_sum < bin) ? 1U : 0U;

        partial_sum = partial_sum + carry;
        carry = new_carry || (partial_sum < ain || partial_sum < bin) ? 1U : 0U;

        return partial_sum;
    };

    const auto result = width_cast<res_width>(zip_with(a_expanded, b_expanded, f));
    return result;
}

/**
 * @brief Adds two integers of, possibly, different bit widths.
 *
 * @see fun_add_expand
 *
 * @tparam I Integer type used in the addition
 * @param a First summand
 * @param b Second summand
 * @param initial_carry True if there is an initial carry coming in
 * @return Sum of a and b
 */
template <typename I>
[[nodiscard]] constexpr auto fun_add(const I& a, const I& b, const bool initial_carry = false) -> I
{
    return width_cast<I::width()>(fun_add_expand(a, b, initial_carry));
}

/**
 * @brief Arithmetic right-shift operator
 *
 * This shift preserves the signedness of the integer.
 *
 * @tparam Width The width of the signed integer
 * @param lhs The integer to be shifted
 * @param rhs The number of bits to be shifted
 * @return The shifted integer
 */
template <size_t Width, typename WordType>
auto constexpr operator>>(const integer<Width, WordType>& lhs, const size_t rhs)
    -> integer<Width, WordType>
{
    if (rhs >= Width)
    {
        if (lhs.is_negative())
        {
            return integer<Width, WordType>::all_ones();
        }
        else
        {
            return integer<Width, WordType>::zero();
        }
    }
    if (rhs == 0)
    {
        return lhs;
    }

    integer<Width, WordType> shifted;

    if (lhs.is_zero())
    {
        shifted = integer<Width, WordType>::all_ones();
    }

    const auto skip_words = rhs / lhs.word_width();
    const auto shift_word_right = rhs - skip_words * lhs.word_width();
    const auto shift_word_left = lhs.word_width() - shift_word_right;

    using word_type = typename integer<Width, WordType>::word_type;

    for (auto counter = skip_words; counter < lhs.word_count(); ++counter)
    {
        word_type new_word = lhs.word(counter) >> shift_word_right;
        if (shift_word_left < lhs.word_width() && counter + 1 < lhs.word_count())
        {
            new_word = new_word | (lhs.word(counter + 1) << shift_word_left);
        }

        shifted.set_word(counter - skip_words, new_word);
    }
    word_type new_word = lhs.word(lhs.word_count() - 1) >> shift_word_right;

    shifted.set_word(lhs.word_count() - skip_words - 1, new_word);

    if (lhs.is_negative())
    {
        for (size_t i = (Width - 1); i >= (Width - rhs); --i)
        {
            shifted.set_bit(i);
        }
    }

    return shifted;
}

/**
 * @brief Multiplies two signed integers.
 *
 *
 * This implements the Booth multiplication algorithm with extension to correctly handle the
 * most negative number. See https://en.wikipedia.org/wiki/Booth%27s_multiplication_algorithm
 * for details.
 *
 * @tparam W The bit width of the first multiplicant
 * @tparam V The bit width of the second multiplicant
 * @param a First multiplicant
 * @param b Second multiplicant
 * @return Product of a and b
 */
template <size_t W, size_t V, typename WordType>
[[nodiscard]] constexpr auto expanding_mul(const integer<W, WordType>& m,
                                           const integer<V, WordType>& r)
    -> integer<V + W, WordType>
{

    constexpr size_t K = W + V + 2;

    integer<K, WordType> A{width_cast<W + 1>(m)};
    integer<K, WordType> S = -A;

    A = A << V + 1;
    S = S << V + 1;

    integer<K, WordType> P{r};
    P = P << 1;

    for (size_t i = 0; i < V; ++i)
    {

        bool last_bit = P.bit(0);
        bool snd_last_bit = P.bit(1);

        if (snd_last_bit && !last_bit)
        {
            P = add(P, S);
        }
        if (!snd_last_bit && last_bit)
        {
            P = add(P, A);
        }

        P = P >> 1;
    }

    return width_cast<W + V>(P >> 1);
}

/**
 * @brief Computes the absolute value of a given signed integer.
 *
 * @warn There is a potential loss of precision as abs(integer::min) > integer::max
 *
 * @tparam Width The width of the signed integer
 * @param n The signed inter to be "absolute valued"
 * @return The absolute value of the signed integer
 */
template <size_t Width, typename WordType>
[[nodiscard]] constexpr auto abs(const integer<Width, WordType>& n) -> integer<Width, WordType>
{
    return n.is_negative() ? -n : n;
}

/**
 * @brief Computes the absolute value of a given signed integer.
 *
 * This method returns an unsigned integer. This means that the absolute value
 * will fit and no overflow will happen.
 *
 * @tparam Width The width of the signed integer
 * @param n The signed inter to be "absolute valued"
 * @return The absolute value of the signed integer
 */
template <size_t Width, typename WordType>
[[nodiscard]] constexpr auto expanding_abs(const integer<Width, WordType>& n)
    -> uinteger<Width, WordType>
{
    uinteger<Width, WordType> abs = n.is_negative() ? -n : n;
    return abs;
}

/**
 *
 * @tparam W The width of the signed integer
 * @param n  The signed integer whose sign is to be changed
 * @return  The negative value of the signed integer
 */
template <size_t W, typename WordType>
constexpr auto operator-(const integer<W, WordType>& n) -> integer<W, WordType>
{
    const integer<W, WordType> one(1U);
    return add(~n, one);
}

/**
 * @brief Computes the sign of the integer.
 *
 * For the number zero, the function returns a signum of 0,  -1 for negative numbers and +1 for
 * positive numbers.
 *
 * @tparam W The width of the integer
 * @param n The integer
 * @return The sign of the integer
 */
template <size_t W>[[nodiscard]] int8_t signum(integer<W> n)
{
    if (n.is_negative())
    {
        return -1;
    }
    if (n.is_zero())
    {
        return 0;
    }
    return 1;
}

/**
 * @brief Computes the sign of the unsigned integer.
 *
 * For the number zero, the function returns a signum of 0 and a 1 for every other number.
 *
 * @tparam W The width of the unsigned integer
 * @param n The integer
 * @return The sign of the integer
 */
template <size_t W>[[nodiscard]] int8_t signum(uinteger<W> n)
{
    return n.is_zero() ? 0 : 1;
}

/**
 * @brief Implements the restoring division algorithm.
 *
 * @note integer<W>::min/integer<W>(-1) will return <integer<W>::min,0>, i.e. some weird
 * overflow happens
 *
 * @see https://en.wikipedia.org/wiki/Division_algorithm#Restoring_division
 *
 * @param numerator The number that is to be divided
 * @param denominator The number that divides the other number
 * @tparam W Width of the numbers used in division.
 *
 * @return Pair of (quotient, remainder)
 *
 */
<<<<<<< HEAD
template <std::size_t W, std::size_t V>
[[nodiscard]] std::pair<integer<W>, integer<W>> restoring_division(const integer<W>& numerator,
                                                                   const integer<V>& denominator)
=======
template <std::size_t W, std::size_t V, typename WordType>
[[nodiscard]] constexpr std::pair<integer<W, WordType>, integer<W, WordType>>
restoring_division(const integer<W, WordType>& numerator, const integer<V, WordType>& denominator)
>>>>>>> eb463358
{

    using SInteger = integer<W, WordType>;
    //    using LargeSInteger = integer<2 * W>;

    // Cover some special cases in order to speed everything up
    if (denominator.is_zero())
    {
        throw std::runtime_error("Attempted division by zero");
    }
    if (numerator.is_zero())
    {
        return std::make_pair(SInteger::zero(), SInteger::zero());
    }
    if (denominator == SInteger::one())
    {
        return std::make_pair(numerator, SInteger::zero());
    }

    if (numerator == denominator)
    {
        return std::make_pair(SInteger::one(), SInteger::zero());
    }

    const bool negate = numerator.is_negative() ^ denominator.is_negative();

    const uinteger<W, WordType> N = expanding_abs(numerator);
    const uinteger<W, WordType> D = expanding_abs(denominator);

    if (N < D)
    {
        return std::make_pair(SInteger::zero(), numerator);
    }

    const auto div_ = restoring_division(N, D);

    integer<W + 1, WordType> Q(div_.first);
    integer<W + 1, WordType> remainder_(div_.second);

    if (negate)
    {
        Q = -Q;
    }

    integer<W, WordType> Q_cast = width_cast<W>(Q);
    integer<W, WordType> remainder_cast = width_cast<W>(remainder_);

    return std::make_pair(Q_cast, remainder_cast);
}

/**
 * @brief Computes the distance (i.e. the absolute difference) between two integers
 * @tparam Integer The integer type to operate on
 * @param a First integer
 * @param b Second integer
 * @return The distance between the two integers
 */
template <typename Integer>[[nodiscard]] Integer distance(const Integer& a, const Integer& b)
{
    return (a <= b) ? sub(b, a) : sub(a, b);
}

/**
 * Convenience namespace to include when code should be written the "normal" way. There is one
 * caveat though: No automatic type conversion will take place!
 */
namespace aarith::arithmetic_operators {

template <typename I> auto constexpr operator+(const I& lhs, const I& rhs) -> I
{
    return add(lhs, rhs);
}

template <typename I> auto constexpr operator-(const I& lhs, const I& rhs) -> I
{
    return sub(lhs, rhs);
}

template <typename I> auto constexpr operator*(const I& lhs, const I& rhs) -> I
{
    return mul(lhs, rhs);
}

template <typename I> auto constexpr operator/(const I& lhs, const I& rhs) -> I
{
    return div(lhs, rhs);
}

template <typename I> auto constexpr operator%(const I& lhs, const I& rhs) -> I
{
    return remainder(lhs, rhs);
}

} // namespace aarith::arithmetic_operators

} // namespace aarith<|MERGE_RESOLUTION|>--- conflicted
+++ resolved
@@ -134,13 +134,8 @@
     }
     else
     {
-<<<<<<< HEAD
-        static_assert(::aarith::is_integral_v<uinteger<res_width>>);
-        static_assert(::aarith::is_unsigned_v<uinteger<res_width>>);
-=======
-        static_assert(is_integral_v<uinteger<res_width, WordType>>);
-        static_assert(is_unsigned_v<uinteger<res_width, WordType>>);
->>>>>>> eb463358
+        static_assert(::aarith::is_integral_v<uinteger<res_width, WordType>>);
+        static_assert(::aarith::is_unsigned_v<uinteger<res_width, WordType>>);
 
         const auto leading_zeroes = V - count_leading_zeroes(b);
         uinteger<res_width, WordType> a_ = width_cast<res_width>(a);
@@ -729,15 +724,9 @@
  * @return Pair of (quotient, remainder)
  *
  */
-<<<<<<< HEAD
-template <std::size_t W, std::size_t V>
-[[nodiscard]] std::pair<integer<W>, integer<W>> restoring_division(const integer<W>& numerator,
-                                                                   const integer<V>& denominator)
-=======
 template <std::size_t W, std::size_t V, typename WordType>
 [[nodiscard]] constexpr std::pair<integer<W, WordType>, integer<W, WordType>>
 restoring_division(const integer<W, WordType>& numerator, const integer<V, WordType>& denominator)
->>>>>>> eb463358
 {
 
     using SInteger = integer<W, WordType>;
@@ -782,8 +771,8 @@
         Q = -Q;
     }
 
-    integer<W, WordType> Q_cast = width_cast<W>(Q);
-    integer<W, WordType> remainder_cast = width_cast<W>(remainder_);
+    integer<W> Q_cast = width_cast<W>(Q);
+    integer<W> remainder_cast = width_cast<W>(remainder_);
 
     return std::make_pair(Q_cast, remainder_cast);
 }
