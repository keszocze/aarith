#pragma once
#include <aarith/core/traits.hpp>
#include <aarith/integer/integers.hpp>
#include <type_traits>

namespace aarith {

/**
 * @brief Adds two unsigned integers of, possibly, different bit widths.
 *
 * @tparam I Integer type of the first summand
 * @tparam T Integer type of the second summand
 * @param a First summand
 * @param b Second summand
 * @param initial_carry True if there is an initial carry coming in
 * @return Sum of a and b with bit width max(I::width,T::width)+1
 */
template <typename I, typename T,
          typename = std::enable_if_t<is_integral_v<I> && is_integral_v<T>
                                      >>
[[nodiscard]] constexpr auto expanding_add(const I& a, const T& b, const bool initial_carry)
{

    static_assert(same_signedness<I, T>);
    static_assert( same_word_type<I, T>);

    constexpr size_t res_width = std::max(I::width(), T::width()) + 1U;

    auto a_ = width_cast<res_width>(a);
    auto b_ = width_cast<res_width>(b);

    using word_type = typename decltype(a_)::word_type; // weird but works O_0

    decltype(a_) sum{0U};

    word_type carry = initial_carry ? word_type{1U} : word_type{0U};

    for (auto i = 0U; i < sum.word_count(); ++i)
    {

        word_type word_a{a_.word(i)};
        word_type word_b{b_.word(i)};

        word_type partial_sum = word_a + word_b;
        word_type new_carry = (partial_sum < word_a || partial_sum < word_b) ? 1U : 0U;
        partial_sum += carry;
        carry = (new_carry || partial_sum < word_a || partial_sum < word_b) ? 1U : 0U;
        sum.set_word(i, partial_sum);
    }
    return sum;
}

template <typename I, typename T> [[nodiscard]] constexpr auto expanding_add(const I& a, const T& b)
{

    return expanding_add(a, b, false);
}

/**
 * @brief Computes the difference of two integers.
 *
 * @tparam I The integer type used in the subtraction
 * @param a Minuend
 * @param b Subtrahend
 * @return Difference between a and b
 */
template <typename I> [[nodiscard]] constexpr auto sub(const I& a, const I& b) -> I
{
    static_assert(::aarith::is_integral_v<I>);

    constexpr size_t W = I::width();

    if constexpr (W <= I::word_width())
    {
        const auto result = I{static_cast<typename I::word_type>(a.word(0) - b.word(0))};
        return result;
    }
    else
    {
        auto result = expanding_add(a, ~b, true);
        return width_cast<W>(result);
    }
}

/**
 * @brief Subtracts two integers of, possibly, different bit widths.
 *
 * Expanding does not, in contrast to @see expanding_add, ensure that no underflow will happen. It
 * simply makes sure that the resulting bit width is the larger of both input bit widths.
 *
 * @tparam W Width of the minuend
 * @tparam V Width of the subtrahend
 * @param a Minuend
 * @param b Subtrahend
 * @return Difference of correct bit width
 */
// template <typename I, typename T>[[nodiscard]] constexpr auto expanding_sub(const I& a, const T&
// b, const bool initial_borrow = false)
template <typename I, typename T> [[nodiscard]] constexpr auto expanding_sub(const I& a, const T& b)
{

    static_assert(::aarith::same_signedness<I, T>);
    static_assert(::aarith::same_word_type<I, T>);

    constexpr size_t res_width = std::max(I::width(), T::width());
    const auto result{sub(width_cast<res_width>(a), width_cast<res_width>(b))};

    return result;
}

/**
 * @brief Adds two integers
 *
 * @tparam I The integer type used for the addition
 * @param a First summand
 * @param b Second summand
 * @return Sum of a and b
 */
<<<<<<< HEAD
template <typename I, typename = std::enable_if_t<is_integral_v<I>>>
[[nodiscard]] I constexpr add(const I& a, const I& b)
=======
template <typename I> [[nodiscard]] I constexpr add(const I& a, const I& b)
>>>>>>> c19405e9
{
    constexpr size_t W = I::width();

    // if the number completely fits into the word, we can simply use the default implementation
    // of the addition on the basis WordType
    if constexpr (W <= I::word_width())
    {
        const auto result = I{static_cast<typename I::word_type>(a.word(0) + b.word(0))};
        return result;
    }
    else
    {
        const auto result = expanding_add<I, I>(a, b);
        return width_cast<W>(result);
    }
}

/**
 * @brief Multiplies two unsigned integers expanding the bit width so that the result fits.
 *
 * This implements the simplest multiplication algorithm (binary "long multiplication") that adds up
 * the partial products everywhere where the first multiplicand has a 1 bit. The simplicity, of
 * course, comes at the cost of performance.
 *
 * @tparam W The bit width of the first multiplicand
 * @tparam V The bit width of the second multiplicand
 * @param a First multiplicand
 * @param b Second multiplicand
 * @return Product of a and b
 */
template <std::size_t W, std::size_t V, typename WordType>
[[nodiscard]] constexpr uinteger<W + V, WordType>
schoolbook_expanding_mul(const uinteger<W, WordType>& a, const uinteger<V, WordType>& b)
{

    constexpr std::size_t res_width = W + V;
    uinteger<res_width, WordType> result{0U};

    if constexpr (res_width <= uinteger<W, WordType>::word_width())
    {
        auto result_uint = a.word(0) * b.word(0);
        result.set_word(0, result_uint);
    }
    else
    {
        static_assert(::aarith::is_integral_v<uinteger<res_width, WordType>>);
        static_assert(::aarith::is_unsigned_v<uinteger<res_width, WordType>>);

        const auto leading_zeroes = V - count_leading_zeroes(b);
        uinteger<res_width, WordType> a_ = width_cast<res_width>(a);

        for (auto bit_index = 0U; bit_index < leading_zeroes; ++bit_index)
        {
            if (b.bit(bit_index))
            {
                result = add(result, a_ << bit_index);
            }
        }
    }
    return result;
}

/**
 * @brief Multiplies two integers.
 *
 * @note No Type conversion is performed. If the bit widths do not match, the code will not
 * compile! Use @see booth_expanding_mul for that.
 *
 * The result is then cropped to fit the initial bit width
 *
 * @tparam I The integer type to operate on
 * @param a First multiplicand
 * @param b Second multiplicand
 * @return Product of a and b
 */
template <typename I, typename = std::enable_if_t<is_integral_v<I> && is_unsigned_v<I>>>
[[nodiscard]] constexpr I schoolbook_mul(const I& a, const I& b)
{

    constexpr size_t W = I::width();

    // if the number completely fits into the word, we can simply use the default implementation
    // of the multiplication on the basis WordType
    if constexpr (W <= I::word_width())
    {
        const I result{static_cast<typename I::word_type>(a.word(0) * b.word(0))};
        return result;
    }
    else
    {
        return width_cast<W>(schoolbook_expanding_mul(a, b));
    }
}

/**
 * @brief Multiplies two unsigned integers using the Karazuba algorithm expanding the bit width so
 * that the result fits.
 *
 * This implements the karazuba multiplication algorithm (divide and conquer).
 *
 * @tparam W The bit width of the first multiplicant
 * @tparam V The bit width of the second multiplicant
 * @param a First multiplicant
 * @param b Second multiplicant
 * @return Product of a and b
 */
template <std::size_t W, std::size_t V, typename WordType>
[[nodiscard]] constexpr uinteger<W + V, WordType> expanding_karazuba(const uinteger<W, WordType>& a,
                                                                     const uinteger<V, WordType>& b)
{

    constexpr std::size_t res_width = W + V;
    if constexpr (res_width <= uinteger<W, WordType>::word_width())
    {
        auto result_uint = a.word(0) * b.word(0);
        const uinteger<res_width, WordType> result(result_uint);
        return result;
    }
    else if constexpr (W == V)
    {
        if (a.is_zero() || b.is_zero())
        {
            return uinteger<res_width, WordType>::zero();
        }

        // floor to the next value with power of 2
        // std::log2 and std::floor  not constexpr and did not compile with clang
        constexpr size_t floor_pow_two = floor_to_pow(W);

        constexpr size_t karazuba_width =
            (floor_pow_two == W) ? (floor_pow_two >> 1) : (floor_pow_two);

        const auto a_split = split<karazuba_width - 1>(a);
        const auto b_split = split<karazuba_width - 1>(b);

        const auto ah = uinteger<W - karazuba_width, WordType>(a_split.first);
        const auto al = uinteger<karazuba_width, WordType>(a_split.second);
        const auto bh = uinteger<W - karazuba_width, WordType>(b_split.first);
        const auto bl = uinteger<karazuba_width, WordType>(b_split.second);

        const auto p1 = expanding_karazuba<W - karazuba_width, W - karazuba_width>(ah, bh);
        const auto p2 = expanding_karazuba<karazuba_width, karazuba_width>(al, bl);
        const auto s1 = expanding_add(ah, al);
        const auto s2 = expanding_add(bh, bl);

        // prevent infinite call loop
        // TODO (keszocze) find a better way to do this
        uinteger<2 * (karazuba_width + 1), WordType> p3;
        if (s1.bit(s1.width() - 1) == 1 || s2.bit(s2.width() - 1) == 1)
        {
            p3 = expanding_karazuba(s1, s2);
        }
        else
        {
            const auto ps1 = width_cast<karazuba_width>(s1);
            const auto ps2 = width_cast<karazuba_width>(s2);
            const auto p3t = expanding_karazuba(ps1, ps2);
            p3 = p3t;
        }

        constexpr auto full_shift = 2 * karazuba_width;
        const auto k1 = width_cast<res_width>(p1) << full_shift;
        const auto k2 = width_cast<res_width>(expanding_sub(p3, expanding_add(p1, p2)))
                        << karazuba_width;
        const auto product = expanding_add(k1, expanding_add(k2, p2));

        return width_cast<res_width>(product);
    }
    else
    {
        constexpr std::size_t max_width = std::max(W, V);

        const auto a_ = width_cast<max_width>(a);
        const auto b_ = width_cast<max_width>(b);

        const auto res = expanding_karazuba(a_, b_);

        return width_cast<res_width>(res);
    }
}

/**
 * @brief Implements the restoring division algorithm.
 *
 * @see https://en.wikipedia.org/wiki/Division_algorithm#Restoring_division
 *
 * @param numerator The number that is to be divided
 * @param denominator The number that divides the other number
 * @tparam W Width of the numbers used in division.
 *
 * @return Pair of (quotient, remainder)
 *
 */
template <std::size_t W, std::size_t V, typename WordType>
[[nodiscard]] constexpr std::pair<uinteger<W, WordType>, uinteger<W, WordType>>
restoring_division(const uinteger<W, WordType>& numerator, const uinteger<V, WordType>& denominator)
{
    using UInteger = uinteger<W, WordType>;
    using LargeUInteger = uinteger<2 * W, WordType>;

    if (denominator.is_zero())
    {
        throw std::runtime_error("Attempted division by zero");
    }

    // Cover some special cases in order to speed everything up
    if (numerator == denominator)
    {
        return std::make_pair(UInteger::one(), UInteger::zero());
    }
    if (numerator.is_zero())
    {
        return std::make_pair(UInteger::zero(), UInteger::zero());
    }
    if (numerator < denominator)
    {
        return std::make_pair(UInteger::zero(), numerator);
    }
    if (denominator == UInteger::one())
    {
        return std::make_pair(numerator, UInteger::zero());
    }

    // Perform restoring division in all other cases
    const auto n = numerator.width();
    const LargeUInteger D = (width_cast<2 * W>(denominator) << n);
    LargeUInteger R = width_cast<2 * W>(numerator);
    UInteger Q = UInteger::zero();

    for (size_t i = 0; i < n; ++i)
    {
        const auto bit = (n - 1) - i;
        const LargeUInteger TwoR = (R << 1);
        if (TwoR >= D)
        {
            R = sub(TwoR, D);
            Q.set_bit(bit, true);
        }
        else
        {
            R = TwoR;
            Q.set_bit(bit, false);
        }
    }

    const uinteger<W, WordType> remainder_ = width_cast<W>(R >> n);

    return std::make_pair(Q, remainder_);
}

/**
 * @brief Computes the remainder of the division of one integer by another integer
 *
 * @note For signed integers, weird under-/overflows for ::min() may occur
 *
 * @tparam I Integer type to work on
 * @param numerator The number that is to be divided
 * @param denominator The number that divides the other number
 * @return The remainder of the division operation
 */
template <typename I>
[[nodiscard]] constexpr auto remainder(const I& numerator, const I& denominator) -> I
{
    return restoring_division(numerator, denominator).second;
}

/**
 * @brief Divides one integer by another integer
 *
 * @note integer<W>::min/integer<W>(-1) will return <integer<W>::min,0>, i.e. some weird
 * overflow happens for signed integers
 *
 * @tparam I Integer type to work on
 * @param numerator The number that is to be divided
 * @param denominator The number that divides the other number
 * @return The quotient of the division operation
 */
template <typename I>
[[nodiscard]] constexpr auto div(const I& numerator, const I& denominator) -> I
{
    return restoring_division(numerator, denominator).first;
}

/**
 * @brief Computes the absolute value of a given signed integer.
 *
 * @warn There is a potential loss of precision as abs(integer::min) > integer::max
 *
 * @tparam Width The width of the signed integer
 * @param n The signed inter to be "absolute valued"
 * @return The absolute value of the signed integer
 */
template <size_t Width, typename WordType>
[[nodiscard]] constexpr auto abs(const integer<Width, WordType>& n) -> integer<Width, WordType>
{
    return n.is_negative() ? negate(n) : n;
}

/**
 * @brief Computes the absolute value of a given signed integer.
 *
 * This method returns an unsigned integer. This means that the absolute value
 * will fit and no overflow will happen.
 *
 * @tparam Width The width of the signed integer
 * @param n The signed inter to be "absolute valued"
 * @return The absolute value of the signed integer
 */
template <size_t Width, typename WordType>
[[nodiscard]] constexpr auto expanding_abs(const integer<Width, WordType>& n)
    -> uinteger<Width, WordType>
{
    uinteger<Width, WordType> abs = n.is_negative() ? negate(n) : n;
    return abs;
}

/**
 * @brief Adds two signed integers of, possibly, different bit widths.
 *
 * This is an implementation using a more functional style of programming. It is not particularly
 * fast and only here for educational purposes. You can use method as a means to understand how to
 * work on an integer.
 *
 * @tparam IntA The integer type of the first summand
 * @tparam IntB The integer type of the second summand
 * @param a First summand
 * @param b Second summand
 * @param initial_carry True if there is an initial carry coming in
 * @return Sum of correct maximal bit width
 */
template <class IntA, class IntB>
[[nodiscard]] constexpr auto fun_add_expand(const IntA& a, const IntB& b,
                                            const bool initial_carry = false)
{
    static_assert(::aarith::is_integral_v<IntA>);
    static_assert(::aarith::is_integral_v<IntB>);

    static_assert(::aarith::same_signedness<IntA, IntB>);
    static_assert(::aarith::same_word_type<IntA, IntB>);

    constexpr size_t res_width = std::max(IntA::width(), IntB::width()) + 1U;
    using word_type = typename IntA::word_type;
    word_type carry = initial_carry ? 1U : 0U;

    const auto a_expanded = width_cast<res_width>(a);
    const auto b_expanded = width_cast<res_width>(b);

    const auto f = [carry = word_type(carry)](word_type ain, word_type bin) mutable {
        word_type partial_sum = ain + bin;
        word_type new_carry = (partial_sum < ain || partial_sum < bin) ? 1U : 0U;

        partial_sum = partial_sum + carry;
        carry = new_carry || (partial_sum < ain || partial_sum < bin) ? 1U : 0U;

        return partial_sum;
    };

    const auto result = width_cast<res_width>(zip_with(a_expanded, b_expanded, f));
    return result;
}

/**
 * @brief Adds two integers of, possibly, different bit widths.
 *
 * @see fun_add_expand
 *
 * @tparam I Integer type used in the addition
 * @param a First summand
 * @param b Second summand
 * @param initial_carry True if there is an initial carry coming in
 * @return Sum of a and b
 */
template <typename I>
[[nodiscard]] constexpr auto fun_add(const I& a, const I& b, const bool initial_carry = false) -> I
{
    return width_cast<I::width()>(fun_add_expand(a, b, initial_carry));
}

/**
 * @brief Arithmetic right-shift operator
 *
 * This shift preserves the signedness of the integer.
 *
 * @tparam Width The width of the signed integer
 * @param lhs The integer to be shifted
 * @param rhs The number of bits to be shifted
 * @return The shifted integer
 */
template <size_t Width, typename WordType>
auto constexpr operator>>=(integer<Width, WordType>& lhs, const size_t rhs)
    -> integer<Width, WordType>
{
    arithmetic_right_shift(lhs, rhs);
    return lhs;
}

template <size_t Width, typename WordType, typename U,
          typename = std::enable_if_t<is_unsigned_v<U>>>
auto constexpr operator>>=(integer<Width, WordType>& lhs, const U& rhs) -> integer<Width, WordType>&
{
    return arithmetic_right_shift(lhs, static_cast<size_t>(rhs));
}

/**
 * @brief Arithmetic right-shift operator
 *
 * This shift preserves the signedness of the integer.
 *
 * @tparam Width The width of the signed integer
 * @param lhs The integer to be shifted
 * @param rhs The number of bits to be shifted
 * @return The shifted integer
 */
template <size_t Width, typename WordType>
auto constexpr operator>>(const integer<Width, WordType>& lhs, const size_t rhs)
    -> integer<Width, WordType>
{
    integer<Width, WordType> shifted{lhs};
    shifted >>= rhs;
    return shifted;
}

template <size_t Width, typename WordType, typename U,
          typename = std::enable_if_t<is_unsigned_v<U>>>
auto constexpr operator>>(const integer<Width, WordType>& lhs, const U& rhs)
    -> integer<Width, WordType>
{
    integer<Width, WordType> shifted{lhs};
    shifted >>= static_cast<size_t>(rhs);
    return shifted;
}

template <typename I, typename = std::enable_if_t<is_integral_v<I>>> I& operator--(I& a)
{
    I val = sub(a, I::one());
    a.set_bits(val);
    return a;
}

template <typename I, typename = std::enable_if_t<is_integral_v<I>>> I operator--(I& a, int)
{
    I cpy{a};
    --a;
    return cpy;
}

template <typename I, typename = std::enable_if_t<is_integral_v<I>>> I& operator++(I& a)
{
    I val = add(a, I::one());
    a.set_bits(val);
    return a;
}

template <typename I, typename = std::enable_if_t<is_integral_v<I>>> I operator++(I& a, int)
{
    I cpy{a};
    ++a;
    return cpy;
}

/**
 * @brief Naively multiplies two signed integers.
 *
 * @tparam W The bit width of the first multiplicand
 * @tparam V The bit width of the second multiplicand
 * @param a First multiplicand
 * @param b Second multiplicand
 * @return Product of a and b
 */
template <size_t W, size_t V, typename WordType>
[[nodiscard]] constexpr auto naive_expanding_mul(const integer<W, WordType>& m,
                                                 const integer<V, WordType>& r)
{
    const bool m_neg = m.is_negative();
    const bool r_neg = r.is_negative();

    const uinteger<W, WordType> m_ = m_neg ? expanding_abs(m) : uinteger<W, WordType>{m};
    const uinteger<V, WordType> r_ = r_neg ? expanding_abs(r) : uinteger<V, WordType>{r};

    const integer<W + V, WordType> result = schoolbook_expanding_mul(m_, r_);

    return m_neg ^ r_neg ? -result : result;
}

/**
 * @brief Naively multiplies two integers.
 *
 * @note No Type conversion is performed. If the bit widths do not match, the code will not
 * compile! Use @see booth_expanding_mul for that.
 *
 * The result is then cropped to fit the initial bit width
 *
 * @tparam I The integer type to operate on
 * @param a First multiplicand
 * @param b Second multiplicand
 * @return Product of a and b
 */
template <size_t W, typename WordType>
[[nodiscard]] constexpr integer<W, WordType> naive_mul(const integer<W, WordType>& a,
                                                       const integer<W, WordType>& b)
{

    using I = integer<W, WordType>;

    // if the number completely fits into the word, we can simply use the default implementation
    // of the multiplication on the basis WordType
    if constexpr (W <= I::word_width())
    {
        const I result{static_cast<typename I::word_type>(a.word(0) * b.word(0))};
        return result;
    }
    else
    {
        return width_cast<W>(naive_expanding_mul(a, b));
    }
}

/**
 * @brief Multiplies two signed integers.
 *
 *
 * This implements the Booth multiplication algorithm with extension to correctly handle the
 * most negative number. See https://en.wikipedia.org/wiki/Booth%27s_multiplication_algorithm
 * for details.
 *
 * @tparam x The bit width of the first multiplicant
 * @tparam y The bit width of the second multiplicant
 * @param m Multiplicand
 * @param r Multiplier
 * @return Product of m and r
 */
template <size_t x, size_t y, typename WordType>
[[nodiscard]] constexpr auto booth_expanding_mul(const integer<x, WordType>& m,
                                                 const integer<y, WordType>& r)
    -> integer<y + x, WordType>
{

    if (m.is_zero() || r.is_zero())
    {
        return integer<y + x, WordType>::zero();
    }

    constexpr size_t K = x + y + 2;

    integer<x + 1, WordType> expanded_m = width_cast<x + 1>(m);

    //    std::cout << "expanded m: " << to_binary(expanded_m) << "\n";

    uinteger<K, WordType> A{static_cast<word_array<x + 1, WordType>>(expanded_m)};
    uinteger<K, WordType> S{static_cast<word_array<x + 1, WordType>>(-expanded_m)};

    A = A << y + 1;
    S = S << y + 1;

    uinteger<K, WordType> P{static_cast<word_array<x, WordType>>(r)};
    P = P << 1;

    //    std::cout << "A: " << to_binary(A) << "\n";
    //    std::cout << "S: " << to_binary(S) << "\n";
    //    std::cout << "P: " << to_binary(P) << "\n\n";
    for (size_t i = 0; i < y; ++i)
    {

        bool last_bit = P.bit(0);
        bool snd_last_bit = P.bit(1);

        //        std::cout << "P_pre_" << i << ": " << to_binary(P) << "\n";

        if (snd_last_bit && !last_bit)
        {
            P = add(P, S);
        }
        if (!snd_last_bit && last_bit)
        {
            P = add(P, A);
        }

        const bool prefix_minus = P.msb();
        P = P >> 1;
        if (prefix_minus)
        {
            P.set_msb(true);
        }

        //        std::cout << "P_pos_" << i << ": " << to_binary(P) << "\n";
    }

    auto result = width_cast<x + y>(P >> 1);

    return integer<x + y, WordType>{result};
}

/**
 * @brief Multiplies two integers.
 *
 * @note No Type conversion is performed. If the bit widths do not match, the code will not
 * compile! Use @see booth_expanding_mul for that.
 *
 * The result is then cropped to fit the initial bit width
 *
 * @tparam I The integer type to operate on
 * @param a First multiplicand
 * @param b Second multiplicand
 * @return Product of a and b
 */
template <size_t W, typename WordType>
[[nodiscard]] constexpr integer<W, WordType> booth_mul(const integer<W, WordType>& a,
                                                       const integer<W, WordType>& b)
{
    using I = integer<W, WordType>;

    // if the number completely fits into the word, we can simply use the default implementation
    // of the multiplication on the basis WordType
    if constexpr (W <= I::word_width())
    {
        const I result{static_cast<typename I::word_type>(a.word(0) * b.word(0))};
        return result;
    }
    else
    {
        return width_cast<W>(booth_expanding_mul(a, b));
    }
}

/**
 * @brief Multiplies two signed integers.
 *
 *
 * This implements the Booth multiplication algorithm with extension to correctly handle the
 * most negative number. See https://en.wikipedia.org/wiki/Booth%27s_multiplication_algorithm
 * for details.
 *
 * @tparam x The bit width of the first multiplicant
 * @tparam y The bit width of the second multiplicant
 * @param m Multiplicand
 * @param r Multiplier
 * @return Product of m and r
 */
template <size_t x, size_t y, typename WordType>
[[nodiscard]] constexpr auto booth_inplace_expanding_mul(const integer<x, WordType>& m,
                                                         const integer<y, WordType>& r)
    -> integer<y + x, WordType>
{

    if (m.is_zero() || r.is_zero())
    {
        return integer<y + x, WordType>::zero();
    }

    constexpr size_t K = x + y + 2;

    integer<x + 1, WordType> expanded_m = width_cast<x + 1>(m);

    uinteger<K, WordType> A{static_cast<word_array<x + 1, WordType>>(expanded_m)};
    uinteger<K, WordType> S{static_cast<word_array<x + 1, WordType>>(-expanded_m)};

    A <<= y + 1;
    S <<= y + 1;

    uinteger<K, WordType> P{static_cast<word_array<x, WordType>>(r)};
    P <<= 1;

    for (size_t i = 0; i < y; ++i)
    {

        bool last_bit = P.bit(0);
        bool snd_last_bit = P.bit(1);

        if (snd_last_bit && !last_bit)
        {
            P = add(P, S);
        }
        if (!snd_last_bit && last_bit)
        {
            P = add(P, A);
        }

        const bool prefix_minus = P.msb();
        P >>= 1;
        if (prefix_minus)
        {
            P.set_msb(true);
        }
    }

    P >>= 1;
    auto result = width_cast<x + y>(P);

    return integer<x + y, WordType>{result};
}

/**
 * @brief Multiplies two integers.
 *
 * @note No Type conversion is performed. If the bit widths do not match, the code will not
 * compile! Use @see booth_expanding_mul for that.
 *
 * The result is then cropped to fit the initial bit width
 *
 * @tparam I The integer type to operate on
 * @param a First multiplicand
 * @param b Second multiplicand
 * @return Product of a and b
 */
template <size_t W, typename WordType>
[[nodiscard]] constexpr integer<W, WordType> booth_inplace_mul(const integer<W, WordType>& a,
                                                               const integer<W, WordType>& b)
{

    using I = integer<W, WordType>;

    // if the number completely fits into the word, we can simply use the default implementation
    // of the multiplication on the basis WordType
    if constexpr (W <= I::word_width())
    {
        const I result{static_cast<typename I::word_type>(a.word(0) * b.word(0))};
        return result;
    }
    else
    {
        return width_cast<W>(booth_inplace_expanding_mul(a, b));
    }
}

/**
 * @brief Negates the value
 * @tparam W The width of the signed integer
 * @param n  The signed integer whose sign is to be changed
 * @return  The negative value of the signed integer
 */
template <size_t W, typename WordType>
constexpr auto negate(const integer<W, WordType>& n) -> integer<W, WordType>
{
    const integer<W, WordType> one(1U);
    return add(~n, one);
}

/**
 * @brief Computes the sign of the integer.
 *
 * For the number zero, the function returns a signum of 0,  -1 for negative numbers and +1 for
 * positive numbers.
 *
 * @tparam W The width of the integer
 * @tparam WordType The word type to store the data in
 * @param n The integer
 * @return The sign of the integer
 */
template <size_t W, typename WordType> [[nodiscard]] constexpr int8_t signum(integer<W, WordType> n)
{
    if (n.is_zero())
    {
        return 0;
    }
    if (n.is_negative())
    {
        return -1;
    }
    else
    {
        return 1;
    }
}

/**
 * @brief Computes the sign of the unsigned integer.
 *
 * For the number zero, the function returns a signum of 0 and a 1 for every other number.
 *
 * @tparam W The width of the unsigned integer
 * @param n The integer
 * @return The sign of the integer
 */
template <size_t W, typename WordType>
[[nodiscard]] constexpr int8_t signum(uinteger<W, WordType> n)
{
    return n.is_zero() ? 0 : 1;
}

/**
 * @brief Implements the restoring division algorithm.
 *
 * @note integer<W>::min/integer<W>(-1) will return <integer<W>::min,0>, i.e. some weird
 * overflow happens
 *
 * @see https://en.wikipedia.org/wiki/Division_algorithm#Restoring_division
 *
 * @param numerator The number that is to be divided
 * @param denominator The number that divides the other number
 * @tparam W Width of the numbers used in division.
 *
 * @return Pair of (quotient, remainder)
 *
 */
template <std::size_t W, std::size_t V, typename WordType>
[[nodiscard]] constexpr std::pair<integer<W, WordType>, integer<W, WordType>>
restoring_division(const integer<W, WordType>& numerator, const integer<V, WordType>& denominator)
{

    using Integer = integer<W, WordType>;
    using UInteger = uinteger<W, WordType>;
    using IntOneBitMore = integer<W + 1, WordType>;
    //    using LargeSInteger = integer<2 * W>;

    // Cover some special cases in order to speed everything up
    if (denominator.is_zero())
    {
        throw std::runtime_error("Attempted division by zero");
    }
    if (numerator.is_zero())
    {
        return std::make_pair(Integer::zero(), Integer::zero());
    }
    if (denominator == Integer::one())
    {
        return std::make_pair(numerator, Integer::zero());
    }

    if (numerator == denominator)
    {
        return std::make_pair(Integer::one(), Integer::zero());
    }

    const bool to_negate = numerator.is_negative() ^ denominator.is_negative();

    const UInteger N = expanding_abs(numerator);
    const UInteger D = expanding_abs(denominator);

    if (N < D)
    {
        return std::make_pair(Integer::zero(), numerator);
    }

    const auto div_ = restoring_division(N, D);

    IntOneBitMore Q(div_.first);
    IntOneBitMore remainder_(div_.second);

    if (to_negate)
    {
        Q = negate(Q);
    }

    Integer Q_cast = width_cast<W>(Q);
    Integer remainder_cast = width_cast<W>(remainder_);

    if (numerator.is_negative())
    {
        remainder_cast = -remainder_cast;
    }

    return std::make_pair(Q_cast, remainder_cast);
}

template <typename I, typename = std::enable_if_t<is_integral_v<I>>>
constexpr I mul(const I& a, const I& b)
{
    if constexpr (is_unsigned_v<I>)
    {
        return schoolbook_mul(a, b);
    }
    else
    {
        return naive_mul(a, b);
    }
}

template <typename I, typename = std::enable_if_t<is_integral_v<I>>>
auto constexpr expanding_mul(const I& a, const I& b)
{
    if constexpr (is_unsigned_v<I>)
    {
        return schoolbook_expanding_mul(a, b);
    }
    else
    {
        return naive_expanding_mul(a, b);
    }
}

/**
 * @brief Exponentiation function
 *
 * @note This function does not make any attempts to be fast or to prevent overflows!
 *
 * @note If exponent equals std::numeric_limits<size_t>::max(), this method throws an exception,
 * unless base equals zero
 * @tparam W Bit width of the integer
 * @param base
 * @param exponent
 * @return The base to the power of the exponent
 */
template <typename IntegerType> IntegerType pow(const IntegerType& base, const size_t exponent)
{

    if (exponent == std::numeric_limits<size_t>::max())
    {
        if (base.is_zero())
        {
            return IntegerType::zero();
        }
        else
        {
            throw std::runtime_error(
                "Attempted exponentiation by std::numeric_limits<size_t>::max()");
        }
    }

    IntegerType result = IntegerType::one();

    for (size_t i = 0U; i <= exponent; ++i)
    {
        result = mul(result, base);
    }
    return result;
}

/**
 *
 * @brief Exponentiation function
 *
 * @note This function does not make any attempts to be fast or to prevent overflows!
 *
 * @note If exponent equals std::numeric_limits<IntegerType>::max(), this method throws an
 * exception, unless base equals zero
 *
 * @tparam IntegerType The type of integer used in the computation
 * @param base
 * @param exponent
 * @return The base to the power of the exponent
 */
template <typename IntegerType>
IntegerType pow(const IntegerType& base, const IntegerType& exponent)
{

    static_assert(aarith::is_integral_v<IntegerType>,
                  "Exponentiation is only supported for aarith integers");

    if (exponent == IntegerType::max())
    {
        if (base == IntegerType::zero())
        {
            return IntegerType::zero();
        }
        else
        {
            throw std::runtime_error(
                "Attempted exponentiation by std::numeric_limits<IntegerType<W>>::max()");
        }
    }

    IntegerType result = IntegerType::one();
    IntegerType iter = IntegerType::zero();
    while (iter < exponent)
    {
        result = mul(result, base);
        iter = add(iter, IntegerType::one());
    }

    return result;
}

/**
 * @brief Multiplies two unsigned integers using the Karazuba algorithm
 *
 * This implements the karazuba multiplication algorithm (divide and conquer).
 *
 * @tparam W The bit width of the multiplicants
 * @param a First multiplicant
 * @param b Second multiplicant
 * @return Product of a and b
 */
template <std::size_t W, typename WordType>
[[nodiscard]] constexpr uinteger<W, WordType> karazuba(const uinteger<W, WordType>& a,
                                                       const uinteger<W, WordType>& b)
{
    return width_cast<W>(expanding_karazuba(a, b));
}

/**
 * @brief Computes the distance (i.e. the absolute difference) between two integers
 * @tparam Integer The integer type to operate on
 * @param a First integer
 * @param b Second integer
 * @return The distance between the two integers
 */
template <typename Integer>
[[nodiscard]] constexpr Integer distance(const Integer& a, const Integer& b)
{
    return (a <= b) ? sub(b, a) : sub(a, b);
}

/**
 * @brief Left-shift assignment operator
 * @tparam W The word_container type to work on
 * @param lhs The word_container to be shifted
 * @param rhs The number of bits to shift
 * @return The shifted word_container
 */
template <typename W, typename I,
          typename = std::enable_if_t<is_word_array_v<W> && is_integral_v<I> && is_unsigned_v<I>>>
constexpr auto operator>>=(W& lhs, const I rhs) -> W
{
    const size_t shift = static_cast<size_t>(rhs);
    lhs >>= shift;
    return lhs;
}

/**
 * @brief Left-shift assignment operator
 * @tparam W The word_container type to work on
 * @param lhs The word_container to be shifted
 * @param rhs The number of bits to shift
 * @return The shifted word_container
 */
template <typename W, typename I,
          typename = std::enable_if_t<is_word_array_v<W> && is_integral_v<I> && is_unsigned_v<I>>>
constexpr auto operator>>(const W& lhs, const I rhs) -> W
{
    W cpy{lhs};
    return (cpy >>= rhs);
}

/**
 * Convenience namespace to include when code should be written the "normal" way. There is one
 * caveat though: No automatic type conversion will take place!
 */
namespace integer_operators {

// template <typename Val, typename = std::enable_if_t<::aarith::is_unsigned_int<Val> &&
//                                                    (sizeof(Val) * 8) <= Width>>

template <typename I, typename = std::enable_if_t<is_integral<I>::value>>
auto constexpr operator-(const I& num) -> I
{
    return negate(num);
}

template <typename I, typename = std::enable_if_t<is_integral<I>::value>>
auto constexpr operator+(const I& lhs, const I& rhs) -> I
{
    return add(lhs, rhs);
}

template <typename I, typename = std::enable_if_t<is_integral<I>::value>>
auto constexpr operator-(const I& lhs, const I& rhs) -> I
{
    return sub(lhs, rhs);
}

template <typename I, typename = std::enable_if_t<is_integral_v<I>>>
auto constexpr operator*(const I& lhs, const I& rhs) -> I
{
    return mul(lhs, rhs);
}

template <typename I, typename = std::enable_if_t<is_integral<I>::value>>
auto constexpr operator/(const I& lhs, const I& rhs) -> I
{
    return div(lhs, rhs);
}

template <typename I, typename = std::enable_if_t<is_integral<I>::value>>
auto constexpr operator%(const I& lhs, const I& rhs) -> I
{
    return remainder(lhs, rhs);
}

} // namespace integer_operators

} // namespace aarith<|MERGE_RESOLUTION|>--- conflicted
+++ resolved
@@ -15,14 +15,15 @@
  * @param initial_carry True if there is an initial carry coming in
  * @return Sum of a and b with bit width max(I::width,T::width)+1
  */
-template <typename I, typename T,
-          typename = std::enable_if_t<is_integral_v<I> && is_integral_v<T>
-                                      >>
+template <typename I, typename T>
 [[nodiscard]] constexpr auto expanding_add(const I& a, const T& b, const bool initial_carry)
 {
 
-    static_assert(same_signedness<I, T>);
-    static_assert( same_word_type<I, T>);
+    static_assert(::aarith::is_integral_v<I>);
+    static_assert(::aarith::is_integral_v<T>);
+
+    // TODO do we need this assertion?
+    static_assert(::aarith::same_signedness<I, T>);
 
     constexpr size_t res_width = std::max(I::width(), T::width()) + 1U;
 
@@ -96,7 +97,7 @@
  */
 // template <typename I, typename T>[[nodiscard]] constexpr auto expanding_sub(const I& a, const T&
 // b, const bool initial_borrow = false)
-template <typename I, typename T> [[nodiscard]] constexpr auto expanding_sub(const I& a, const T& b)
+template <typename I, typename T>[[nodiscard]] constexpr auto expanding_sub(const I& a, const T& b)
 {
 
     static_assert(::aarith::same_signedness<I, T>);
@@ -116,12 +117,7 @@
  * @param b Second summand
  * @return Sum of a and b
  */
-<<<<<<< HEAD
-template <typename I, typename = std::enable_if_t<is_integral_v<I>>>
-[[nodiscard]] I constexpr add(const I& a, const I& b)
-=======
 template <typename I> [[nodiscard]] I constexpr add(const I& a, const I& b)
->>>>>>> c19405e9
 {
     constexpr size_t W = I::width();
 
