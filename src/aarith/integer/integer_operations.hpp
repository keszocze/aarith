--- conflicted
+++ resolved
@@ -267,15 +267,9 @@
  * @param b Second multiplicant
  * @return Product of a and b
  */
-<<<<<<< HEAD
-template <std::size_t W, std::size_t V>
-[[nodiscard]] constexpr uinteger<W + V> expanding_karazuba(const uinteger<W>& a,
-                                                           const uinteger<V>& b)
-=======
 template <std::size_t W, std::size_t V, typename WordType>
-[[nodiscard]] uinteger<W + V, WordType> expanding_karazuba(const uinteger<W, WordType>& a,
-                                                           const uinteger<V, WordType>& b)
->>>>>>> 9e49e3a9
+[[nodiscard]] constexpr uinteger<W + V, WordType> expanding_karazuba(const uinteger<W, WordType>& a,
+                                                                     const uinteger<V, WordType>& b)
 {
 
     constexpr std::size_t res_width = W + V;
@@ -289,7 +283,7 @@
     {
         if (a.is_zero() || b.is_zero())
         {
-            return uinteger<res_width, WordType>(0U);
+            return uinteger<res_width, WordType>::zero();
         }
 
         // floor to the next value with power of 2
@@ -688,11 +682,7 @@
  * @param n The integer
  * @return The sign of the integer
  */
-<<<<<<< HEAD
 template <size_t W>[[nodiscard]] constexpr int8_t signum(integer<W> n)
-=======
-template <size_t W>[[nodiscard]] int8_t signum(integer<W> n)
->>>>>>> 9e49e3a9
 {
     if (n.is_negative())
     {
@@ -714,11 +704,7 @@
  * @param n The integer
  * @return The sign of the integer
  */
-<<<<<<< HEAD
 template <size_t W>[[nodiscard]] constexpr int8_t signum(uinteger<W> n)
-=======
-template <size_t W>[[nodiscard]] int8_t signum(uinteger<W> n)
->>>>>>> 9e49e3a9
 {
     return n.is_zero() ? 0 : 1;
 }
@@ -738,15 +724,9 @@
  * @return Pair of (quotient, remainder)
  *
  */
-<<<<<<< HEAD
-template <std::size_t W, std::size_t V>
-[[nodiscard]] std::pair<integer<W>, integer<W>> constexpr restoring_division(
-    const integer<W>& numerator, const integer<V>& denominator)
-=======
 template <std::size_t W, std::size_t V, typename WordType>
 [[nodiscard]] constexpr std::pair<integer<W, WordType>, integer<W, WordType>>
 restoring_division(const integer<W, WordType>& numerator, const integer<V, WordType>& denominator)
->>>>>>> 9e49e3a9
 {
 
     using SInteger = integer<W, WordType>;
@@ -804,12 +784,8 @@
  * @param b Second integer
  * @return The distance between the two integers
  */
-<<<<<<< HEAD
 template <typename Integer>
 [[nodiscard]] constexpr Integer distance(const Integer& a, const Integer& b)
-=======
-template <typename Integer>[[nodiscard]] Integer distance(const Integer& a, const Integer& b)
->>>>>>> 9e49e3a9
 {
     return (a <= b) ? sub(b, a) : sub(a, b);
 }
