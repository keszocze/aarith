#pragma once

#include <aarith/integer.hpp>

namespace aarith {

/**
 * @brief Adds two unsigned integers of, possibly, different bit widths.
 *
 * @tparam I Integer type of the first summand
 * @tparam T Integer type of the second summand
 * @param a First summand
 * @param b Second summand
 * @param initial_carry True if there is an initial carry coming in
 * @return Sum of a and b with bit width max(I::width,T::width)+1
 */
template <typename I, typename T>
[[nodiscard]] auto expanding_add(const I& a, const T& b, const bool initial_carry = false)
{

    static_assert(is_integral_v<I>);
    static_assert(is_integral_v<T>);

    // TODO do we need this assertion?
    static_assert(aarith::same_sign<I, T>);

    constexpr size_t res_width = std::max(I::width(), T::width()) + 1U;

    auto a_ = width_cast<res_width>(a);
    auto b_ = width_cast<res_width>(b);

    using word_type = typename decltype(a_)::word_type; // weird but works O_0

    decltype(a_) sum{0U};

    word_type carry = initial_carry ? 1U : 0U;

    for (auto i = 0U; i < sum.word_count(); ++i)
    {

        word_type word_a{a_.word(i)};
        word_type word_b{b_.word(i)};

        word_type partial_sum = word_a + word_b;
        word_type new_carry = (partial_sum < word_a || partial_sum < word_b) ? 1U : 0U;
        partial_sum += carry;
        carry = (new_carry || partial_sum < word_a || partial_sum < word_b) ? 1U : 0U;
        sum.set_word(i, partial_sum);
    }
    return sum;
}

/**
 * @brief Computes the difference of two integers.
 *
 * @tparam I The integer type used in the subtraction
 * @param a Minuend
 * @param b Subtrahend
 * @return Difference between a and b
 */
template <typename I>[[nodiscard]] auto sub(const I& a, const I& b) -> I
{
    static_assert(is_integral_v<I>);

    auto result = expanding_add(a, ~b, true);
    return width_cast<I::width()>(result);
}

/**
 * @brief Subtracts two integers of, possibly, different bit widths.
 *
 * Expanding does not, in contrast to @see expanding_add, ensure that no underflow will happen. It
 * simply makes sure that the resulting bit width is the larger of both input bit widths.
 *
 * @tparam W Width of the minuend
 * @tparam V Width of the subtrahend
 * @param a Minuend
 * @param b Subtrahend
 * @return Difference of correct bit width
 */
template <typename I, typename T>[[nodiscard]] auto expanding_sub(const I& a, const T& b)
{

    // TODO do we need this assertion?
    static_assert(aarith::same_sign<I, T>);
    static_assert(aarith::same_word_type<I, T>);

    constexpr size_t res_width = std::max(I::width(), T::width());
    const auto result{sub(width_cast<res_width>(a), width_cast<res_width>(b))};

    return result;
}

/**
 * @brief Adds two integers
 *
 * @tparam I The integer type used for the addition
 * @param a First summand
 * @param b Second summand
 * @return Sum of a and b
 */
template <typename I>[[nodiscard]] I add(const I& a, const I& b)
{
    constexpr size_t W = I::width();
    const auto result = expanding_add<I, I>(a, b);
    return width_cast<W>(result);
}

/**
 * @brief Multiplies two unsigned integers expanding the bit width so that the result fits.
 *
 * This implements the simplest multiplication algorithm (binary "long multiplication") that adds up
 * the partial products everywhere where the first multiplicand has a 1 bit. The simplicity, of
 * course, comes at the cost of performance.
 *
 * @tparam W The bit width of the first multiplicant
 * @tparam V The bit width of the second multiplicant
 * @param a First multiplicant
 * @param b Second multiplicant
 * @return Product of a and b
 */
template <std::size_t W, std::size_t V>
[[nodiscard]] uinteger<W + V> expanding_mul(const uinteger<W>& a, const uinteger<V>& b)
{

    constexpr std::size_t res_width = W + V;
    uinteger<res_width> result{0U};

    if constexpr (res_width <= uinteger<W>::word_width())
    {
<<<<<<< HEAD
        typename uinteger<res_width>::word_type result_in_word_type = a.word(0) * b.word(0);
        result.set_word(0, result_in_word_type);
=======
        auto result_uint = a.word(0) * b.word(0);
        result.set_word(0, result_uint);
>>>>>>> ae6d1c44
    }
    else
    {
        static_assert(is_integral_v<uinteger<res_width>>);
        static_assert(is_unsigned_v<uinteger<res_width>>);

        const auto leading_zeroes = V - count_leading_zeroes(b);
        uinteger<res_width> a_ = width_cast<res_width>(a);

        auto bit_index = 0U;
        while (bit_index < leading_zeroes)
        {
            if (b.bit(bit_index))
            {
                result = add(result, a_ << bit_index);
            }
            ++bit_index;
        }
    }
    return result;
}

/**
 * @brief Multiplies two integers.
 *
 * @note No Type conversion is performed. If the bit widths do not match, the code will not
 * compile! Use @see expanding_mul for that.
 *
 * The result is then cropped to fit the initial bit width
 *
 * @tparam I The integer type to operate on
 * @param a First multiplicant
 * @param b Second multiplicant
 * @return Product of a and b
 */
template <typename I>[[nodiscard]] I mul(const I& a, const I& b)
{
    return width_cast<I::width()>(expanding_mul(a, b));
}

/**
 * @brief Multiplies two unsigned integers using the Karazuba algorithm expanding the bit width so
 * that the result fits.
 *
 * This implements the karazuba multiplication algorithm (divide and conquer).
 *
 * @tparam W The bit width of the first multiplicant
 * @tparam V The bit width of the second multiplicant
 * @param a First multiplicant
 * @param b Second multiplicant
 * @return Product of a and b
 */
template <std::size_t W, std::size_t V>
[[nodiscard]] uinteger<W + V> expanding_karazuba(const uinteger<W>& a, const uinteger<V>& b)
{

    constexpr std::size_t res_width = W + V;
    if constexpr (res_width <= uinteger<W>::word_width())
    {
<<<<<<< HEAD
        uinteger<res_width> result{0U};
        typename uinteger<res_width>::word_type result_in_word_type = a.word(0) * b.word(0);
        result.set_word(0, result_in_word_type);
=======
        auto result_uint = a.word(0) * b.word(0);
        const uinteger<res_width> result(result_uint);
>>>>>>> ae6d1c44
        return result;
    }
    else if constexpr (W == V)
    {
        if (a.is_zero() || b.is_zero())
        {
            return uinteger<res_width>(0U);
        }

        // floor to the next value with power of 2
        // std::log2 and std::floor  not constexpr and did not compile with clang
        constexpr size_t is_floored = [](const size_t a) {

            // compute the msb first
            size_t msb = 0UL;
            while ((a >> msb) > 0)
            {
                msb++;
            }

            // now round down to the respective power of 2
            if (msb == 0)
            {
                return 0UL;
            }
            return 1UL << (msb - 1);
        }(W);

        constexpr size_t karazuba_width = (is_floored == W) ? (is_floored >> 1) : (is_floored);

        const auto a_split = split<karazuba_width - 1>(a);
        const auto b_split = split<karazuba_width - 1>(b);

        const auto ah = uinteger<W - karazuba_width>(a_split.first);
        const auto al = uinteger<karazuba_width>(a_split.second);
        const auto bh = uinteger<W - karazuba_width>(b_split.first);
        const auto bl = uinteger<karazuba_width>(b_split.second);

        const auto p1 = expanding_karazuba<W - karazuba_width, W - karazuba_width>(ah, bh);
        const auto p2 = expanding_karazuba<karazuba_width, karazuba_width>(al, bl);
        const auto s1 = expanding_add(ah, al);
        const auto s2 = expanding_add(bh, bl);

        // prevent infinite call loop
        // TODO find a better way to do this
        uinteger<2 * (karazuba_width + 1)> p3;
        if (s1.bit(s1.width() - 1) == 1 || s2.bit(s2.width() - 1) == 1)
        {
            p3 = expanding_karazuba(s1, s2);
        }
        else
        {
            const auto ps1 = width_cast<karazuba_width>(s1);
            const auto ps2 = width_cast<karazuba_width>(s2);
            const auto p3t = expanding_karazuba(ps1, ps2);
            p3 = p3t;
        }

        constexpr auto full_shift = 2 * karazuba_width;
        const auto k1 = width_cast<res_width>(p1) << full_shift;
        const auto k2 = width_cast<res_width>(expanding_sub(p3, expanding_add(p1, p2)))
                        << karazuba_width;
        const auto product = expanding_add(k1, expanding_add(k2, p2));

        return width_cast<res_width>(product);
    }
    else
    {
        constexpr std::size_t max_width = std::max(W, V);

        const auto a_ = width_cast<max_width>(a);
        const auto b_ = width_cast<max_width>(b);

        const auto res = expanding_karazuba(a_, b_);

        return width_cast<res_width>(res);
    }
}

/**
 * @brief Implements the restoring division algorithm.
 *
 * @see https://en.wikipedia.org/wiki/Division_algorithm#Restoring_division
 *
 * @param numerator The number that is to be divided
 * @param denominator The number that divides the other number
 * @tparam W Width of the numbers used in division.
 *
 * @return Pair of (quotient, remainder)
 *
 */
template <std::size_t W, std::size_t V>
[[nodiscard]] std::pair<uinteger<W>, uinteger<W>>

restoring_division(const uinteger<W>& numerator, const uinteger<V>& denominator)
{
    using UInteger = uinteger<W>;
    using LargeUInteger = uinteger<2 * W>;

    if (denominator.is_zero())
    {
        throw std::runtime_error("Attempted division by zero");
    }

    // Cover some special cases in order to speed everything up
    if (numerator == denominator)
    {
        return std::make_pair(UInteger::one(), UInteger::zero());
    }
    if (numerator.is_zero())
    {
        return std::make_pair(UInteger::zero(), UInteger::zero());
    }
    if (numerator < denominator)
    {
        return std::make_pair(UInteger::zero(), numerator);
    }
    if (denominator == UInteger::one())
    {
        return std::make_pair(numerator, UInteger::zero());
    }

    // Perform restoring division in all other cases
    const auto n = numerator.width();
    const LargeUInteger D = (width_cast<2 * W>(denominator) << n);
    LargeUInteger R = width_cast<2 * W>(numerator);
    UInteger Q = UInteger::zero();

    for (size_t i = 0; i < n; ++i)
    {
        const auto bit = (n - 1) - i;
        const LargeUInteger TwoR = (R << 1);
        if (TwoR >= D)
        {
            R = sub(TwoR, D);
            Q.set_bit(bit, true);
        }
        else
        {
            R = TwoR;
            Q.set_bit(bit, false);
        }
    }

    const uinteger<W> remainder = width_cast<W>(R >> n);

    return std::make_pair(Q, remainder);
}

/**
 * @brief Computes the remainder of the division of one integer by another integer
 *
 * @note For signed integers, weird under-/overflows for ::min() may occur
 *
 * @tparam I Integer type to work on
 * @param numerator The number that is to be divided
 * @param denominator The number that divides the other number
 * @return The remainder of the division operation
 */
template <typename I>[[nodiscard]] auto remainder(const I& numerator, const I& denominator) -> I
{
    return restoring_division(numerator, denominator).second;
}

/**
 * @brief Divides one integer by another integer
 *
 * @note integer<W>::min/integer<W>(-1) will return <integer<W>::min,0>, i.e. some weird
 * overflow happens for signed integers
 *
 * @tparam I Integer type to work on
 * @param numerator The number that is to be divided
 * @param denominator The number that divides the other number
 * @return The quotient of the division operation
 */
template <typename I>[[nodiscard]] auto div(const I& numerator, const I& denominator) -> I
{
    return restoring_division(numerator, denominator).first;
}

/**
 * @brief Adds two signed integers of, possibly, different bit widths.
 *
 * This is an implementation using a more functional style of programming. It is not particularly
 * fast and only here for educational purposes. You can use method as a means to understand how to
 * work on an integer.
 *
 * @tparam IntA The integer type of the first summand
 * @tparam IntB The integer type of the second summand
 * @param a First summand
 * @param b Second summand
 * @param initial_carry True if there is an initial carry coming in
 * @return Sum of correct maximal bit width
 */
template <class IntA, class IntB>
[[nodiscard]] auto fun_add_expand(const IntA& a, const IntB& b, const bool initial_carry = false)
{
    static_assert(is_integral_v<IntA>);
    static_assert(is_integral_v<IntB>);

    // TODO do we need this assertion?
    static_assert(same_sign<IntA, IntB>);
    static_assert(same_word_type<IntA, IntB>);

    constexpr size_t res_width = std::max(IntA::width(), IntB::width()) + 1U;
    using word_type = typename IntA::word_type;
    word_type carry = initial_carry ? 1U : 0U;

    const auto a_expanded = width_cast<res_width>(a);
    const auto b_expanded = width_cast<res_width>(b);

    const auto f = [carry = word_type(carry)](word_type ain, word_type bin) mutable {
        word_type partial_sum = ain + bin;
        word_type new_carry = (partial_sum < ain || partial_sum < bin) ? 1U : 0U;

        partial_sum = partial_sum + carry;
        carry = new_carry || (partial_sum < ain || partial_sum < bin) ? 1U : 0U;

        return partial_sum;
    };

    const auto result = width_cast<res_width>(zip_with(a_expanded, b_expanded, f));
    return result;
}

/**
 * @brief Adds two integers of, possibly, different bit widths.
 *
 * @see fun_add_expand
 *
 * @tparam I Integer type used in the addition
 * @param a First summand
 * @param b Second summand
 * @param initial_carry True if there is an initial carry coming in
 * @return Sum of a and b
 */
template <typename I>
[[nodiscard]] auto fun_add(const I& a, const I& b, const bool initial_carry = false) -> I
{
    return width_cast<I::width()>(fun_add_expand(a, b, initial_carry));
}

/**
 * @brief Arithmetic right-shift operator
 *
 * This shift preserves the signedness of the integer.
 *
 * @tparam Width The width of the signed integer
 * @param lhs The integer to be shifted
 * @param rhs The number of bits to be shifted
 * @return The shifted integer
 */
template <size_t Width>
auto operator>>(const integer<Width>& lhs, const size_t rhs) -> integer<Width>
{
    if (rhs >= Width)
    {
        if (lhs.is_negative())
        {
            return integer<Width>::all_ones();
        }
        else
        {
            return integer<Width>(0U);
        }
    }
    if (rhs == 0)
    {
        return lhs;
    }

    integer<Width> shifted;

    if (lhs.is_zero())
    {
        shifted = integer<Width>::all_ones();
    }

    const auto skip_words = rhs / lhs.word_width();
    const auto shift_word_right = rhs - skip_words * lhs.word_width();
    const auto shift_word_left = lhs.word_width() - shift_word_right;

    for (auto counter = skip_words; counter < lhs.word_count(); ++counter)
    {
        typename integer<Width>::word_type new_word;
        new_word = lhs.word(counter) >> shift_word_right;
        if (shift_word_left < lhs.word_width() && counter + 1 < lhs.word_count())
        {
            new_word = new_word | (lhs.word(counter + 1) << shift_word_left);
        }

        shifted.set_word(counter - skip_words, new_word);
    }
    typename integer<Width>::word_type new_word;
    new_word = lhs.word(lhs.word_count() - 1) >> shift_word_right;

    shifted.set_word(lhs.word_count() - skip_words - 1, new_word);

    if (lhs.is_negative())
    {
        for (size_t i = (Width - 1); i >= (Width - rhs); --i)
        {
            shifted.set_bit(i);
        }
    }

    return shifted;
}

/**
 * @brief Multiplies two signed integers.
 *
 *
 * This implements the Booth multiplication algorithm with extension to correctly handle the
 * most negative number. See https://en.wikipedia.org/wiki/Booth%27s_multiplication_algorithm
 * for details.
 *
 * @tparam W The bit width of the first multiplicant
 * @tparam V The bit width of the second multiplicant
 * @param a First multiplicant
 * @param b Second multiplicant
 * @return Product of a and b
 */
template <size_t W, size_t V>
[[nodiscard]] auto expanding_mul(const integer<W>& m, const integer<V>& r) -> integer<V + W>
{

    constexpr size_t K = W + V + 2;

    integer<K> A{width_cast<W + 1>(m)};
    integer<K> S = -A;

    A = A << V + 1;
    S = S << V + 1;

    integer<K> P{r};
    P = P << 1;

    for (size_t i = 0; i < V; ++i)
    {

        bool last_bit = P.bit(0);
        bool snd_last_bit = P.bit(1);

        if (snd_last_bit && !last_bit)
        {
            P = add(P, S);
        }
        if (!snd_last_bit && last_bit)
        {
            P = add(P, A);
        }

        P = P >> 1;
    }

    return width_cast<W + V>(P >> 1);
}

/**
 * @brief Computes the absolute value of a given signed integer.
 *
 * @warn There is a potential loss of precision as abs(integer::min) > integer::max
 *
 * @tparam Width The width of the signed integer
 * @param n The signed inter to be "absolute valued"
 * @return The absolute value of the signed integer
 */
template <size_t Width>[[nodiscard]] auto abs(const integer<Width>& n) -> integer<Width>
{
    return n.is_negative() ? -n : n;
}

/**
 * @brief Computes the absolute value of a given signed integer.
 *
 * This method returns an unsigned integer. This means that the absolute value
 * will fit and no overflow will happen.
 *
 * @tparam Width The width of the signed integer
 * @param n The signed inter to be "absolute valued"
 * @return The absolute value of the signed integer
 */
template <size_t Width>[[nodiscard]] auto expanding_abs(const integer<Width>& n) -> uinteger<Width>
{
    uinteger<Width> abs = n.is_negative() ? -n : n;
    return abs;
}

/**
 *
 * @tparam W The width of the signed integer
 * @param n  The signed integer whose sign is to be changed
 * @return  The negative value of the signed integer
 */
template <size_t W> auto operator-(const integer<W>& n) -> integer<W>
{
    const integer<W> one(1U);
    return add(~n, one);
}

/**
 * @brief Implements the restoring division algorithm.
 *
 * @note integer<W>::min/integer<W>(-1) will return <integer<W>::min,0>, i.e. some weird
 * overflow happens
 *
 * @see https://en.wikipedia.org/wiki/Division_algorithm#Restoring_division
 *
 * @param numerator The number that is to be divided
 * @param denominator The number that divides the other number
 * @tparam W Width of the numbers used in division.
 *
 * @return Pair of (quotient, remainder)
 *
 */
template <std::size_t W, std::size_t V>
[[nodiscard]] std::pair<integer<W>, integer<W>>

restoring_division(const integer<W>& numerator, const integer<V>& denominator)
{

    using SInteger = integer<W>;
    //    using LargeSInteger = integer<2 * W>;

    // Cover some special cases in order to speed everything up
    if (denominator.is_zero())
    {
        throw std::runtime_error("Attempted division by zero");
    }
    if (numerator.is_zero())
    {
        return std::make_pair(SInteger::zero(), SInteger::zero());
    }
    if (denominator == SInteger::one())
    {
        return std::make_pair(numerator, SInteger::zero());
    }

    if (numerator == denominator)
    {
        return std::make_pair(SInteger::one(), SInteger::zero());
    }

    const bool negate = numerator.is_negative() ^ denominator.is_negative();

    const uinteger<W> N = expanding_abs(numerator);
    const uinteger<W> D = expanding_abs(denominator);

    if (N < D)
    {
        return std::make_pair(SInteger::zero(), numerator);
    }

    const auto div = restoring_division(N, D);

    integer<W + 1> Q(div.first);
    integer<W + 1> remainder(div.second);

    if (negate)
    {
        Q = -Q;
    }

    integer<W> Q_cast = width_cast<W>(Q);
    integer<W> remainder_cast = width_cast<W>(remainder);

    return std::make_pair(Q_cast, remainder_cast);
}

/**
 * Convenience namespace to include when code should be written the "normal" way. There is one
 * caveat though: No automatic type conversion will take place!
 */
namespace aarith::arithmetic_operators {

template <typename I> auto operator+(const I& lhs, const I& rhs) -> I
{
    return add(lhs, rhs);
}

template <typename I> auto operator-(const I& lhs, const I& rhs) -> I
{
    return sub(lhs, rhs);
}

template <typename I> auto operator*(const I& lhs, const I& rhs) -> I
{
    return mul(lhs, rhs);
}

template <typename I> auto operator/(const I& lhs, const I& rhs) -> I
{
    return div(lhs, rhs);
}

template <typename I> auto operator%(const I& lhs, const I& rhs) -> I
{
    return remainder(lhs, rhs);
}

} // namespace aarith::arithmetic_operators

} // namespace aarith<|MERGE_RESOLUTION|>--- conflicted
+++ resolved
@@ -128,13 +128,8 @@
 
     if constexpr (res_width <= uinteger<W>::word_width())
     {
-<<<<<<< HEAD
-        typename uinteger<res_width>::word_type result_in_word_type = a.word(0) * b.word(0);
-        result.set_word(0, result_in_word_type);
-=======
         auto result_uint = a.word(0) * b.word(0);
         result.set_word(0, result_uint);
->>>>>>> ae6d1c44
     }
     else
     {
@@ -176,8 +171,7 @@
 }
 
 /**
- * @brief Multiplies two unsigned integers using the Karazuba algorithm expanding the bit width so
- * that the result fits.
+ * @brief Multiplies two unsigned integers using the Karazuba algorithm expanding the bit width so that the result fits.
  *
  * This implements the karazuba multiplication algorithm (divide and conquer).
  *
@@ -194,14 +188,8 @@
     constexpr std::size_t res_width = W + V;
     if constexpr (res_width <= uinteger<W>::word_width())
     {
-<<<<<<< HEAD
-        uinteger<res_width> result{0U};
-        typename uinteger<res_width>::word_type result_in_word_type = a.word(0) * b.word(0);
-        result.set_word(0, result_in_word_type);
-=======
         auto result_uint = a.word(0) * b.word(0);
         const uinteger<res_width> result(result_uint);
->>>>>>> ae6d1c44
         return result;
     }
     else if constexpr (W == V)
@@ -221,7 +209,6 @@
             {
                 msb++;
             }
-
             // now round down to the respective power of 2
             if (msb == 0)
             {
