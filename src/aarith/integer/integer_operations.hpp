--- conflicted
+++ resolved
@@ -1141,9 +1141,9 @@
     constexpr auto max = IntegerType::max();
     const auto factor = BoundType(base);
 
-    BoundType i = BoundType(-1);
+    BoundType i = -BoundType::one();
     BoundType x = n;
-    BoundType p = 1;
+    BoundType p = BoundType::one();
 
     for (; i <= max; ++i)
     {
@@ -1209,7 +1209,6 @@
  * @param n The integer to compute the twos complement of.
  * @return The twos complement of n.
  */
-<<<<<<< HEAD
 template <typename Integer> [[nodiscard]] constexpr Integer twos_complement(const Integer& n)
 {
     return (~n) + n.one();
@@ -1238,8 +1237,6 @@
  * @param rhs The number of bits to shift
  * @return The shifted word_container
  */
-=======
->>>>>>> c19405e9
 template <typename W, typename I,
           typename = std::enable_if_t<is_word_array_v<W> && is_integral_v<I> && is_unsigned_v<I>>>
 constexpr auto operator>>=(W& lhs, const I rhs) -> W
