--- conflicted
+++ resolved
@@ -72,11 +72,7 @@
             }
             else
             {
-<<<<<<< HEAD
                 if (current == range.start_)
-=======
-                if (current == range.begin_)
->>>>>>> 9e49e3a9
                 {
                     current = std::nullopt;
                 }
@@ -166,11 +162,7 @@
         {
             return crend();
         }
-<<<<<<< HEAD
         return integer_iter<Integer, false>(end_, *this);
-=======
-        return integer_iter<Integer, false>(start_, *this);
->>>>>>> 9e49e3a9
     }
 
     [[nodiscard]] integer_iter<Integer, false> crend() const
