#pragma once

#include <aarith/core/traits.hpp>
#include <aarith/core/word_array.hpp>
#include <algorithm>
#include <array>
#include <cmath>
#include <cstdint>
#include <iostream>
#include <stdexcept>
#include <string>
#include <type_traits>

namespace aarith {

template <size_t Width, class WordType = uint64_t>
class uinteger : public word_array<Width, WordType>
{
public:
    constexpr uinteger() = default;

    constexpr explicit uinteger(WordType n)
        : word_array<Width, WordType>(n)
    {
    }

    template <class... Args>
    constexpr uinteger(WordType fst, Args... args)
        : word_array<Width>(fst, args...)
    {
    }

    template <size_t V>
<<<<<<< HEAD
    constexpr uinteger<Width, WordType>(const uinteger<V, WordType>& other)
        : word_array<Width>(static_cast<const word_array<V, WordType>&>(other))
=======
    uinteger<Width, WordType>(const uinteger<V, WordType>& other)
        : word_array<Width>(width_cast<Width>(other))
>>>>>>> 90fad060
    {
    }

    template <size_t V>
    constexpr uinteger<Width, WordType>(const word_array<V, WordType>& other)
        : word_array<Width>(other)
    {
    }

    template <class... Args> static constexpr auto from_words(Args... args) -> uinteger
    {
        uinteger n;
        n.set_words(args...);
        return n;
    }

    /*
     * Constants
     */

    [[nodiscard]] static constexpr uinteger min()
    {
        return uinteger::all_zeroes();
    }

    [[nodiscard]] static constexpr uinteger max()
    {
        return uinteger::all_ones();
    }

    [[nodiscard]] static constexpr uinteger zero()
    {
        return uinteger::all_zeroes();
    }

    [[nodiscard]] static constexpr uinteger one()
    {
        uinteger n = uinteger::all_zeroes();
        n.set_bit(0);
        return n;
    }

    /**
     * @brief Returns whether the number is negative.
     * @return Always returns false
     */
    [[nodiscard]] bool constexpr is_negative() const
    {
        return false;
    }
};

template <size_t DestinationWidth, size_t SourceWidth>
[[nodiscard]] auto constexpr width_cast(const uinteger<SourceWidth>& source)
    -> uinteger<DestinationWidth>
{
    if constexpr (DestinationWidth == SourceWidth)
    {
        return source;
    }
    else
    {
        word_array<DestinationWidth> result =
            width_cast<DestinationWidth>(static_cast<word_array<SourceWidth>>(source));
        return uinteger<DestinationWidth>{result};
    }
}
/*
 * Traits
 */
template <size_t Width> class is_integral<uinteger<Width>>
{
public:
    static constexpr bool value = true;
};

template <size_t Width> class is_unsigned<uinteger<Width>>
{
public:
    static constexpr bool value = true;
};

template <size_t Width> class is_word_array<uinteger<Width>>
{
public:
    static constexpr bool value = true;
};

template <size_t Width, class WordType = uint64_t>
class integer : public word_array<Width, WordType>
{
public:
    constexpr integer() = default;

    explicit constexpr integer(WordType n)
        : word_array<Width, WordType>(n)
    {
    }

    template <typename T, typename = std::enable_if_t<std::is_integral_v<T> && std::is_signed_v<T>>>
    explicit constexpr integer(T t)
        : word_array<Width, WordType>(static_cast<WordType>(t))
    {
        if (t < 0)
        {
            auto const ones = static_cast<WordType>(-1);
            for (size_t i = 1; i < integer<Width>::word_count(); i++)
            {
                this->set_word(i, ones);
            }
        }
    }

    template <typename T, class... Args,
              typename = std::enable_if_t<std::is_integral_v<T> && std::is_signed_v<T>>>
    explicit constexpr integer(T t, Args... args)
        : word_array<Width, WordType>(static_cast<WordType>(t), args...)
    {
    }

    template <class... Args>
    constexpr integer(WordType fst, Args... args)
        : word_array<Width>(fst, args...)
    {
    }

    template <size_t V>
<<<<<<< HEAD
    constexpr integer<Width, WordType>(const integer<V, WordType>& other)
        : word_array<Width>(static_cast<const word_array<V, WordType>&>(other))
=======
    integer<Width, WordType>(const integer<V, WordType>& other)
        : word_array<Width>(width_cast<Width>(other))
>>>>>>> 90fad060
    {
    }

    template <size_t V>
    constexpr integer<Width, WordType>(const word_array<V, WordType>& other)
        : word_array<Width>(other)
    {
    }

    [[nodiscard]] static constexpr integer min()
    {
        integer min;
        min.set_bit(Width - 1, true);
        return min;
    }

    [[nodiscard]] static constexpr integer max()
    {
        integer max = integer::all_ones();
        max.set_bit(Width - 1, false);
        return max;
    }

    [[nodiscard]] static constexpr integer zero()
    {
        integer zero = integer::all_zeroes();
        return zero;
    }

    [[nodiscard]] static constexpr integer one()
    {
        integer one(1);
        return one;
    }

    /**
     * @brief Returns minus one
     * @return minus one
     */
    [[nodiscard]] static constexpr integer minus_one()
    {
        integer minus_one = integer::all_ones();
        return minus_one;
    }

    /**
     * @brief Returns whether the number is negative.
     * @return Whether the number is negative
     */
    [[nodiscard]] constexpr bool is_negative() const
    {
        return (this->msb() == 1);
    }
};

template <size_t Width> class is_integral<integer<Width>>
{
public:
    static constexpr bool value = true;
};

template <size_t Width> class is_unsigned<integer<Width>>
{
public:
    static constexpr bool value = false;
};

template <size_t Width> class is_word_array<integer<Width>>
{
public:
    static constexpr bool value = true;
};

/**
 *
 * @brief Expands/shrinks the bit width of the integer
 *
 * The value of the integer remains unchanged if the bit width is increased.
 *
 * @note Reducing the bit width performs a hard truncation. This means that the sign of the integer
 * might change as a result of this operation. This might be surprising in some situations.
 *
 * @tparam DestinationWidth The width to which the input is expanded/shrunk
 * @tparam SourceWidth The input width of the integer
 * @param source The integer that whose width is changed
 * @return integer with specified bit width
 */
template <size_t DestinationWidth, size_t SourceWidth>
[[nodiscard]] constexpr auto width_cast(const integer<SourceWidth>& source)
    -> integer<DestinationWidth>
{
    word_array<DestinationWidth> result =
        width_cast<DestinationWidth>(static_cast<word_array<SourceWidth>>(source));
    if constexpr (DestinationWidth > SourceWidth)
    {
        const bool is_negative = source.is_negative();

        // TODO find a quicker way to correctly expand the width
        if (is_negative)
        {
            for (size_t i = SourceWidth; i < DestinationWidth; ++i)
            {
                result.set_bit(i);
            }
        }
        return integer<DestinationWidth>{result};
    }
    else
    {
        return integer<DestinationWidth>{result};
    }
}

} // namespace aarith

#include <aarith/core/number_utils.hpp>

// We are only allowed to extend std with specializations
// https://en.cppreference.com/w/cpp/language/extending_std
template <size_t W> class std::numeric_limits<aarith::uinteger<W>>
{
public:
    static constexpr bool is_specialized = true;
    static constexpr bool is_signed = false;
    static constexpr bool is_integer = true;
    static constexpr bool is_exact = true;
    static constexpr bool has_infinity = false;
    static constexpr bool has_quiet_NaN = false;
    static constexpr bool has_signaling_NaN = false;
    static constexpr bool is_bounded = true;
    static constexpr std::float_denorm_style has_denorm = std::denorm_absent;
    static constexpr bool has_denorm_loss = false;

    // TODO do we need to take that into account somewhere?
    static constexpr std::float_round_style round_style = std::round_toward_zero;
    static constexpr bool is_iec559 = false;
    static constexpr bool is_modulo = true;
    static constexpr int radix = 2;
    static constexpr int digits = W; // TODO what happens if W > max_int?
    static constexpr int digits10 =
        aarith::ceil<int>(std::numeric_limits<aarith::uinteger<W>>::digits * aarith::log<10, 2>()) -
        1;

    // weird decision but https://en.cppreference.com/w/cpp/types/numeric_limits/max_digits10 says
    // so
    static constexpr int max_digits10 = 0;

    static constexpr int min_exponent = 0;
    static constexpr int min_exponent10 = 0;
    static constexpr int max_exponent = 0;
    static constexpr int max_exponent10 = 0;

    // Is this value set how it is supposed to? At least division by zero throws an exception, so
    // this value is, most likely, correct.
    static constexpr bool traps = true;

    static constexpr bool tinyness_before = false;

    static constexpr aarith::uinteger<W> min() noexcept
    {
        return aarith::uinteger<W>::zero();
    }

    static constexpr aarith::uinteger<W> lowest() noexcept
    {
        return aarith::uinteger<W>::zero();
    }

    static constexpr aarith::uinteger<W> max() noexcept
    {
        return aarith::uinteger<W>::max();
    }

    static constexpr aarith::uinteger<W> epsilon() noexcept
    {
        return aarith::uinteger<W>::zero();
    }

    static constexpr aarith::uinteger<W> round_error() noexcept
    {
        return aarith::uinteger<W>::zero();
    }

    static constexpr aarith::uinteger<W> infinity() noexcept
    {
        return aarith::uinteger<W>::zero();
    }

    static constexpr aarith::uinteger<W> quiet_NaN() noexcept
    {
        return aarith::uinteger<W>::zero();
    }

    static constexpr aarith::uinteger<W> signaling_NaN() noexcept
    {
        return aarith::uinteger<W>::zero();
    }

    static constexpr aarith::uinteger<W> denorm_min() noexcept
    {
        return aarith::uinteger<W>::min();
    }
};

template <size_t W> class std::numeric_limits<aarith::integer<W>>
{
public:
    static constexpr bool is_specialized = true;
    static constexpr bool is_signed = true;
    static constexpr bool is_integer = true;
    static constexpr bool is_exact = true;
    static constexpr bool has_infinity = false;
    static constexpr bool has_quiet_NaN = false;
    static constexpr bool has_signaling_NaN = false;
    static constexpr bool is_bounded = true;
    static constexpr std::float_denorm_style has_denorm = std::denorm_absent;
    static constexpr bool has_denorm_loss = false;

    // TODO do we need to take that into account somewhere?
    static constexpr std::float_round_style round_style = std::round_toward_zero;
    static constexpr bool is_iec559 = false;
    static constexpr bool is_modulo = false;
    static constexpr int radix = 2;
    static constexpr int digits = W - 1; // TODO what happens if W > max_int?
    static constexpr int digits10 =
        aarith::ceil<int>(std::numeric_limits<aarith::integer<W>>::digits * aarith::log<10, 2>()) -
        1;

    // weird decision but https://en.cppreference.com/w/cpp/types/numeric_limits/max_digits10 says
    // so
    static constexpr int max_digits10 = 0;

    static constexpr int min_exponent = 0;
    static constexpr int min_exponent10 = 0;
    static constexpr int max_exponent = 0;
    static constexpr int max_exponent10 = 0;

    // Is this value set how it is supposed to? At least division by zero throws an exception, so
    // this value is, most likely, correct.
    static constexpr bool traps = true;

    static constexpr bool tinyness_before = false;

    static constexpr aarith::integer<W> min() noexcept
    {
        return aarith::integer<W>::min();
    }

    static constexpr aarith::integer<W> lowest() noexcept
    {
        return aarith::integer<W>::min();
    }

    static constexpr aarith::integer<W> max() noexcept
    {
        return aarith::integer<W>::max();
    }

    static constexpr aarith::integer<W> epsilon() noexcept
    {
        return aarith::integer<W>::zero();
    }

    static constexpr aarith::integer<W> round_error() noexcept
    {
        return aarith::integer<W>::zero();
    }

    static constexpr aarith::integer<W> infinity() noexcept
    {
        return aarith::integer<W>::zero();
    }

    static constexpr aarith::integer<W> quiet_NaN() noexcept
    {
        return aarith::integer<W>::zero();
    }

    static constexpr aarith::integer<W> signaling_NaN() noexcept
    {
        return aarith::integer<W>::zero();
    }

    static constexpr aarith::integer<W> denorm_min() noexcept
    {
        return aarith::integer<W>::zero();
    }
};<|MERGE_RESOLUTION|>--- conflicted
+++ resolved
@@ -25,19 +25,14 @@
     }
 
     template <class... Args>
-    constexpr uinteger(WordType fst, Args... args)
+    uinteger(WordType fst, Args... args)
         : word_array<Width>(fst, args...)
     {
     }
 
     template <size_t V>
-<<<<<<< HEAD
     constexpr uinteger<Width, WordType>(const uinteger<V, WordType>& other)
-        : word_array<Width>(static_cast<const word_array<V, WordType>&>(other))
-=======
-    uinteger<Width, WordType>(const uinteger<V, WordType>& other)
         : word_array<Width>(width_cast<Width>(other))
->>>>>>> 90fad060
     {
     }
 
@@ -165,19 +160,14 @@
     }
 
     template <size_t V>
-<<<<<<< HEAD
     constexpr integer<Width, WordType>(const integer<V, WordType>& other)
         : word_array<Width>(static_cast<const word_array<V, WordType>&>(other))
-=======
-    integer<Width, WordType>(const integer<V, WordType>& other)
+    {
+    }
+
+    template <size_t V>
+    integer<Width, WordType>(const word_array<V, WordType>& other)
         : word_array<Width>(width_cast<Width>(other))
->>>>>>> 90fad060
-    {
-    }
-
-    template <size_t V>
-    constexpr integer<Width, WordType>(const word_array<V, WordType>& other)
-        : word_array<Width>(other)
     {
     }
 
