#pragma once

#include <aarith/core/traits.hpp>
#include <aarith/core/word_array.hpp>
#include <algorithm>
#include <array>
#include <cmath>
#include <cstdint>
#include <iostream>
#include <stdexcept>
#include <string>
#include <type_traits>

namespace aarith {

template <size_t Width, class WordType = uint64_t>
class uinteger : public word_array<Width, WordType>
{
public:
    constexpr uinteger() = default;

    constexpr explicit uinteger(WordType n)
        : word_array<Width, WordType>(n)
    {
    }

    // Constructor for unsigned ints that are *not* the WordType
    template <typename Val, typename = std::enable_if_t<::aarith::is_unsigned_int<Val> &&
                                                        (sizeof(Val) * 8) <= Width>>
    constexpr explicit uinteger(Val n)
        : word_array<Width, WordType>(0U)
    {

        constexpr size_t size_of_val = sizeof(Val) * 8;
        constexpr size_t word_size = uinteger<Width, WordType>::word_width();

        if constexpr (size_of_val <= word_size)
        {
            this->set_word(0, n);
        }
        else
        {
            size_t word_index = 0;
            while (n != 0)
            {
                WordType part_n = static_cast<WordType>(n);
                this->set_word(word_index, part_n);
                n = n >> word_size;
                ++word_index;
            }
        }
    }

    template <class... Args>
    constexpr uinteger(WordType fst, Args... args)
        : word_array<Width, WordType>(fst, args...)
    {
    }

    template <size_t V>
    constexpr uinteger<Width, WordType>(const uinteger<V, WordType>& other)
<<<<<<< HEAD
        : word_array<Width, WordType>(width_cast<Width>(other))
=======
        : word_array<Width, WordType>(width_cast<Width, V, WordType>(other))
>>>>>>> 9e49e3a9
    {
    }

    template <size_t V>
    constexpr uinteger<Width, WordType>(const word_array<V, WordType>& other)
        : word_array<Width, WordType>(other)
    {
    }

    template <class... Args> static constexpr auto from_words(Args... args) -> uinteger
    {
        uinteger n;
        n.set_words(args...);
        return n;
    }

    /*
     * Constants
     */

    [[nodiscard]] static constexpr uinteger min()
    {
        return uinteger::all_zeroes();
    }

    [[nodiscard]] static constexpr uinteger max()
    {
        return uinteger::all_ones();
    }

    [[nodiscard]] static constexpr uinteger zero()
    {
        return uinteger::all_zeroes();
    }

    [[nodiscard]] static constexpr uinteger one()
    {
        uinteger n = uinteger::all_zeroes();
        n.set_bit(0);
        return n;
    }

    /*
     * Conversion operators
     */

private:
    template <typename T> constexpr T generic_cast() const
    {
        if constexpr (sizeof(T) <= sizeof(WordType))
        {
            // the last word is sufficient to fill the desired target type, so we can simply
            // make a call to the static_cast operation
            return static_cast<T>(this->word(0));
        }
        else
        {
            constexpr size_t words_per_type = (sizeof(T)) / sizeof(WordType);

            constexpr size_t use_words =
                std::min(words_per_type, uinteger<Width, WordType>::word_count());

            uint16_t result = 0;

            for (size_t i = 0; i < use_words; ++i)
            {
                result += this->word(i) << (i * uinteger<Width, WordType>::word_width());
            }

            return result;
        }
    }

public:
    /**
     * @brief Converts to an uint8_t
     *
     * Note that there will be a possible loss of precision as this method simply cuts
     * of the "overflowing" bits.
     *
     * @return An uint8_t storing the value of this uinteger
     */
    explicit constexpr operator uint8_t() const
    {
        // we can safely return this as the smallest WordType is uint8_t
        return static_cast<uint8_t>(this->word(0));
    }

    /**
     * @brief Converts to an uint16_t
     *
     * Note that there will be a possible loss of precision as this method simply cuts
     * of the "overflowing" bits.
     *
     * @return An uint16_t storing the value of this uinteger
     */
    explicit constexpr operator uint16_t() const
    {
        return generic_cast<uint16_t>();
    }

    /**
     * @brief Converts to an uint32_t
     *
     * Note that there will be a possible loss of precision as this method simply cuts
     * of the "overflowing" bits.
     *
     * @return An uint32_t storing the value of this uinteger
     */
    explicit constexpr operator uint32_t() const
    {
        return generic_cast<uint32_t>();
    }

    /**
     * @brief Converts to an uint64_t
     *
     * Note that there will be a possible loss of precision as this method simply cuts
     * of the "overflowing" bits.
     *
     * @return An uint64_t storing the value of this uinteger
     */
    explicit constexpr operator uint64_t() const
    {
        return generic_cast<uint64_t>();
    }
};

template <size_t DestinationWidth, size_t SourceWidth, typename WordType>
[[nodiscard]] auto constexpr width_cast(const uinteger<SourceWidth, WordType>& source)
    -> uinteger<DestinationWidth, WordType>
{
    if constexpr (DestinationWidth == SourceWidth)
    {
        return source;
    }
    else
    {
<<<<<<< HEAD
        word_array<DestinationWidth> result =
            width_cast<DestinationWidth>(static_cast<word_array<SourceWidth, WordType>>(source));
=======
        word_array<DestinationWidth, WordType> result =
            width_cast<DestinationWidth, SourceWidth, WordType>(
                static_cast<word_array<SourceWidth, WordType>>(source));
>>>>>>> 9e49e3a9
        return uinteger<DestinationWidth, WordType>{result};
    }
}
/*
 * Traits
 */
template <size_t Width, typename WordType> class is_integral<uinteger<Width, WordType>>
{
public:
    static constexpr bool value = true;
};

template <size_t Width, typename WordType> class is_unsigned<uinteger<Width, WordType>>
{
public:
    static constexpr bool value = true;
};

template <size_t Width, typename WordType> class is_word_array<uinteger<Width, WordType>>
{
public:
    static constexpr bool value = true;
};

template <size_t Width, class WordType = uint64_t>
class integer : public word_array<Width, WordType>
{
public:
    constexpr integer() = default;

    explicit constexpr integer(WordType n)
        : word_array<Width, WordType>(n)
    {
    }

    template <typename T, typename = std::enable_if_t<std::is_integral_v<T> && std::is_signed_v<T>>>
    explicit constexpr integer(T t)
        : word_array<Width, WordType>(static_cast<WordType>(t))
    {
        if (t < 0)
        {
            auto const ones = static_cast<WordType>(-1);
            for (size_t i = 1; i < integer<Width>::word_count(); i++)
            {
                this->set_word(i, ones);
            }
        }
    }

    template <typename T, class... Args,
              typename = std::enable_if_t<std::is_integral_v<T> && std::is_signed_v<T>>>
    explicit constexpr integer(T t, Args... args)
        : word_array<Width, WordType>(static_cast<WordType>(t), args...)
    {
    }

    template <class... Args>
    constexpr integer(WordType fst, Args... args)
        : word_array<Width>(fst, args...)
    {
    }

    template <size_t V>
    constexpr integer<Width, WordType>(const integer<V, WordType>& other)
        : word_array<Width>(width_cast<Width>(other))
    {
    }

    template <size_t V>
    constexpr integer<Width, WordType>(const word_array<V, WordType>& other)
        : word_array<Width>(other)
    {
    }

    [[nodiscard]] static constexpr integer min()
    {
        integer min;
        min.set_bit(Width - 1, true);
        return min;
    }

    [[nodiscard]] static constexpr integer max()
    {
        integer max = integer::all_ones();
        max.set_bit(Width - 1, false);
        return max;
    }

    [[nodiscard]] static constexpr integer zero()
    {
        integer zero = integer::all_zeroes();
        return zero;
    }

    [[nodiscard]] static constexpr integer one()
    {
        integer one(1);
        return one;
    }

    /**
     * @brief Returns minus one
     * @return minus one
     */
    [[nodiscard]] static constexpr integer minus_one()
    {
        integer minus_one = integer::all_ones();
        return minus_one;
    }

    /**
     * @brief Returns whether the number is negative.
     * @return Whether the number is negative
     */
    [[nodiscard]] constexpr bool is_negative() const
    {
        return (this->msb() == 1);
    }
};

template <size_t Width, typename WordType> class is_integral<integer<Width, WordType>>
{
public:
    static constexpr bool value = true;
};

template <size_t Width, typename WordType> class is_unsigned<integer<Width, WordType>>
{
public:
    static constexpr bool value = false;
};

template <size_t Width, typename WordType> class is_word_array<integer<Width, WordType>>
{
public:
    static constexpr bool value = true;
};

/**
 *
 * @brief Expands/shrinks the bit width of the integer
 *
 * The value of the integer remains unchanged if the bit width is increased.
 *
 * @note Reducing the bit width performs a hard truncation. This means that the sign of the integer
 * might change as a result of this operation. This might be surprising in some situations.
 *
 * @tparam DestinationWidth The width to which the input is expanded/shrunk
 * @tparam SourceWidth The input width of the integer
 * @param source The integer that whose width is changed
 * @return integer with specified bit width
 */
template <size_t DestinationWidth, size_t SourceWidth>
[[nodiscard]] constexpr auto width_cast(const integer<SourceWidth>& source)
    -> integer<DestinationWidth>
{
    word_array<DestinationWidth> result =
        width_cast<DestinationWidth>(static_cast<word_array<SourceWidth>>(source));
    if constexpr (DestinationWidth > SourceWidth)
    {
        const bool is_negative = source.is_negative();

        // TODO find a quicker way to correctly expand the width
        if (is_negative)
        {
            for (size_t i = SourceWidth; i < DestinationWidth; ++i)
            {
                result.set_bit(i);
            }
        }
        return integer<DestinationWidth>{result};
    }
    else
    {
        return integer<DestinationWidth>{result};
    }
}

} // namespace aarith

#include <aarith/core/number_utils.hpp>

// We are only allowed to extend std with specializations
// https://en.cppreference.com/w/cpp/language/extending_std
template <size_t W, typename WordType> class std::numeric_limits<::aarith::uinteger<W, WordType>>
{
public:
    static constexpr bool is_specialized = true;
    static constexpr bool is_signed = false;
    static constexpr bool is_integer = true;
    static constexpr bool is_exact = true;
    static constexpr bool has_infinity = false;
    static constexpr bool has_quiet_NaN = false;
    static constexpr bool has_signaling_NaN = false;
    static constexpr bool is_bounded = true;
    static constexpr std::float_denorm_style has_denorm = std::denorm_absent;
    static constexpr bool has_denorm_loss = false;

    // TODO do we need to take that into account somewhere?
    static constexpr std::float_round_style round_style = std::round_toward_zero;
    static constexpr bool is_iec559 = false;
    static constexpr bool is_modulo = true;
    static constexpr int radix = 2;
    static constexpr int digits = W; // TODO what happens if W > max_int?
    static constexpr int digits10 =
        ::aarith::ceil<int>(std::numeric_limits<::aarith::uinteger<W>>::digits *
                            ::aarith::log<10, 2>()) -
        1;

    // weird decision but https://en.cppreference.com/w/cpp/types/numeric_limits/max_digits10 says
    // so
    static constexpr int max_digits10 = 0;

    static constexpr int min_exponent = 0;
    static constexpr int min_exponent10 = 0;
    static constexpr int max_exponent = 0;
    static constexpr int max_exponent10 = 0;

    // Is this value set how it is supposed to? At least division by zero throws an exception, so
    // this value is, most likely, correct.
    static constexpr bool traps = true;

    static constexpr bool tinyness_before = false;

    static constexpr ::aarith::uinteger<W, WordType> min() noexcept
    {
        return ::aarith::uinteger<W, WordType>::zero();
    }

    static constexpr ::aarith::uinteger<W, WordType> lowest() noexcept
    {
        return ::aarith::uinteger<W, WordType>::zero();
    }

    static constexpr ::aarith::uinteger<W, WordType> max() noexcept
    {
        return ::aarith::uinteger<W, WordType>::max();
    }

    static constexpr ::aarith::uinteger<W, WordType> epsilon() noexcept
    {
        return ::aarith::uinteger<W, WordType>::zero();
    }

    static constexpr ::aarith::uinteger<W, WordType> round_error() noexcept
    {
        return ::aarith::uinteger<W, WordType>::zero();
    }

    static constexpr ::aarith::uinteger<W, WordType> infinity() noexcept
    {
        return ::aarith::uinteger<W, WordType>::zero();
    }

    static constexpr ::aarith::uinteger<W, WordType> quiet_NaN() noexcept
    {
        return ::aarith::uinteger<W, WordType>::zero();
    }

    static constexpr ::aarith::uinteger<W, WordType> signaling_NaN() noexcept
    {
        return ::aarith::uinteger<W, WordType>::zero();
    }

    static constexpr ::aarith::uinteger<W, WordType> denorm_min() noexcept
    {
        return ::aarith::uinteger<W, WordType>::min();
    }
};

template <size_t W, typename WordType> class std::numeric_limits<::aarith::integer<W, WordType>>
{
public:
    static constexpr bool is_specialized = true;
    static constexpr bool is_signed = true;
    static constexpr bool is_integer = true;
    static constexpr bool is_exact = true;
    static constexpr bool has_infinity = false;
    static constexpr bool has_quiet_NaN = false;
    static constexpr bool has_signaling_NaN = false;
    static constexpr bool is_bounded = true;
    static constexpr std::float_denorm_style has_denorm = std::denorm_absent;
    static constexpr bool has_denorm_loss = false;

    // TODO do we need to take that into account somewhere?
    static constexpr std::float_round_style round_style = std::round_toward_zero;
    static constexpr bool is_iec559 = false;
    static constexpr bool is_modulo = false;
    static constexpr int radix = 2;
    static constexpr int digits = W - 1; // TODO what happens if W > max_int?
    static constexpr int digits10 =
        ::aarith::ceil<int>(std::numeric_limits<::aarith::integer<W>>::digits *
                            ::aarith::log<10, 2>()) -
        1;

    // weird decision but https://en.cppreference.com/w/cpp/types/numeric_limits/max_digits10 says
    // so
    static constexpr int max_digits10 = 0;

    static constexpr int min_exponent = 0;
    static constexpr int min_exponent10 = 0;
    static constexpr int max_exponent = 0;
    static constexpr int max_exponent10 = 0;

    // Is this value set how it is supposed to? At least division by zero throws an exception, so
    // this value is, most likely, correct.
    static constexpr bool traps = true;

    static constexpr bool tinyness_before = false;

    static constexpr ::aarith::integer<W, WordType> min() noexcept
    {
        return ::aarith::integer<W, WordType>::min();
    }

    static constexpr ::aarith::integer<W, WordType> lowest() noexcept
    {
        return ::aarith::integer<W, WordType>::min();
    }

    static constexpr ::aarith::integer<W, WordType> max() noexcept
    {
        return ::aarith::integer<W, WordType>::max();
    }

    static constexpr ::aarith::integer<W, WordType> epsilon() noexcept
    {
        return ::aarith::integer<W, WordType>::zero();
    }

    static constexpr ::aarith::integer<W, WordType> round_error() noexcept
    {
        return ::aarith::integer<W, WordType>::zero();
    }

    static constexpr ::aarith::integer<W, WordType> infinity() noexcept
    {
        return ::aarith::integer<W, WordType>::zero();
    }

    static constexpr ::aarith::integer<W, WordType> quiet_NaN() noexcept
    {
        return ::aarith::integer<W, WordType>::zero();
    }

    static constexpr ::aarith::integer<W, WordType> signaling_NaN() noexcept
    {
        return ::aarith::integer<W, WordType>::zero();
    }

    static constexpr ::aarith::integer<W, WordType> denorm_min() noexcept
    {
        return ::aarith::integer<W, WordType>::zero();
    }
};<|MERGE_RESOLUTION|>--- conflicted
+++ resolved
@@ -59,11 +59,7 @@
 
     template <size_t V>
     constexpr uinteger<Width, WordType>(const uinteger<V, WordType>& other)
-<<<<<<< HEAD
-        : word_array<Width, WordType>(width_cast<Width>(other))
-=======
         : word_array<Width, WordType>(width_cast<Width, V, WordType>(other))
->>>>>>> 9e49e3a9
     {
     }
 
@@ -202,14 +198,9 @@
     }
     else
     {
-<<<<<<< HEAD
-        word_array<DestinationWidth> result =
-            width_cast<DestinationWidth>(static_cast<word_array<SourceWidth, WordType>>(source));
-=======
         word_array<DestinationWidth, WordType> result =
             width_cast<DestinationWidth, SourceWidth, WordType>(
                 static_cast<word_array<SourceWidth, WordType>>(source));
->>>>>>> 9e49e3a9
         return uinteger<DestinationWidth, WordType>{result};
     }
 }
