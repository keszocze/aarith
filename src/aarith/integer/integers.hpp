#pragma once

#include <aarith/core/traits.hpp>
#include <aarith/core/word_array.hpp>
#include <algorithm>
#include <array>
#include <cmath>
#include <cstdint>
#include <iostream>
#include <stdexcept>
#include <string>
#include <type_traits>

namespace aarith {

template <size_t Width, class WordType = uint64_t>
class uinteger : public word_array<Width, WordType>
{
public:
    constexpr uinteger() = default;

    constexpr explicit uinteger(WordType n)
        : word_array<Width, WordType>(n)
    {
    }

    template <class... Args>
<<<<<<< HEAD
    uinteger(WordType fst, Args... args)
        : word_array<Width>(fst, args...)
=======
    constexpr uinteger(WordType fst, Args... args)
        : word_array<Width, WordType>(fst, args...)
>>>>>>> 9e49e3a9
    {
    }

    template <size_t V>
    constexpr uinteger<Width, WordType>(const uinteger<V, WordType>& other)
<<<<<<< HEAD
        : word_array<Width>(width_cast<Width>(other))
=======
        : word_array<Width, WordType>(width_cast<Width, V, WordType>(other))
>>>>>>> 9e49e3a9
    {
    }

    template <size_t V>
    constexpr uinteger<Width, WordType>(const word_array<V, WordType>& other)
        : word_array<Width, WordType>(other)
    {
    }

    template <class... Args> static constexpr auto from_words(Args... args) -> uinteger
    {
        uinteger n;
        n.set_words(args...);
        return n;
    }

    /*
     * Constants
     */

    [[nodiscard]] static constexpr uinteger min()
    {
        return uinteger::all_zeroes();
    }

    [[nodiscard]] static constexpr uinteger max()
    {
        return uinteger::all_ones();
    }

    [[nodiscard]] static constexpr uinteger zero()
    {
        return uinteger::all_zeroes();
    }

    [[nodiscard]] static constexpr uinteger one()
    {
        uinteger n = uinteger::all_zeroes();
        n.set_bit(0);
        return n;
    }

    /**
     * @brief Returns whether the number is negative.
     * @return Always returns false
     */
    [[nodiscard]] bool constexpr is_negative() const
    {
        return false;
    }
};

template <size_t DestinationWidth, size_t SourceWidth, typename WordType>
[[nodiscard]] auto constexpr width_cast(const uinteger<SourceWidth, WordType>& source)
    -> uinteger<DestinationWidth, WordType>
{
    if constexpr (DestinationWidth == SourceWidth)
    {
        return source;
    }
    else
    {
        word_array<DestinationWidth, WordType> result =
            width_cast<DestinationWidth, SourceWidth, WordType>(
                static_cast<word_array<SourceWidth, WordType>>(source));
        return uinteger<DestinationWidth, WordType>{result};
    }
}
/*
 * Traits
 */
template <size_t Width, typename WordType> class is_integral<uinteger<Width, WordType>>
{
public:
    static constexpr bool value = true;
};

template <size_t Width, typename WordType> class is_unsigned<uinteger<Width, WordType>>
{
public:
    static constexpr bool value = true;
};

template <size_t Width, typename WordType> class is_word_array<uinteger<Width, WordType>>
{
public:
    static constexpr bool value = true;
};

template <size_t Width, class WordType = uint64_t>
class integer : public word_array<Width, WordType>
{
public:
    constexpr integer() = default;

    explicit constexpr integer(WordType n)
        : word_array<Width, WordType>(n)
    {
    }

    template <typename T, typename = std::enable_if_t<std::is_integral_v<T> && std::is_signed_v<T>>>
    explicit constexpr integer(T t)
        : word_array<Width, WordType>(static_cast<WordType>(t))
    {
        if (t < 0)
        {
            auto const ones = static_cast<WordType>(-1);
            for (size_t i = 1; i < integer<Width>::word_count(); i++)
            {
                this->set_word(i, ones);
            }
        }
    }

    template <typename T, class... Args,
              typename = std::enable_if_t<std::is_integral_v<T> && std::is_signed_v<T>>>
    explicit constexpr integer(T t, Args... args)
        : word_array<Width, WordType>(static_cast<WordType>(t), args...)
    {
    }

    template <class... Args>
    constexpr integer(WordType fst, Args... args)
        : word_array<Width>(fst, args...)
    {
    }

    template <size_t V>
    constexpr integer<Width, WordType>(const integer<V, WordType>& other)
        : word_array<Width>(width_cast<Width>(other))
    {
    }

    template <size_t V>
    constexpr integer<Width, WordType>(const word_array<V, WordType>& other)
        : word_array<Width>(width_cast<Width>(other))
    {
    }

    [[nodiscard]] static constexpr integer min()
    {
        integer min;
        min.set_bit(Width - 1, true);
        return min;
    }

    [[nodiscard]] static constexpr integer max()
    {
        integer max = integer::all_ones();
        max.set_bit(Width - 1, false);
        return max;
    }

    [[nodiscard]] static constexpr integer zero()
    {
        integer zero = integer::all_zeroes();
        return zero;
    }

    [[nodiscard]] static constexpr integer one()
    {
        integer one(1);
        return one;
    }

    /**
     * @brief Returns minus one
     * @return minus one
     */
    [[nodiscard]] static constexpr integer minus_one()
    {
        integer minus_one = integer::all_ones();
        return minus_one;
    }

    /**
     * @brief Returns whether the number is negative.
     * @return Whether the number is negative
     */
    [[nodiscard]] constexpr bool is_negative() const
    {
        return (this->msb() == 1);
    }
};

template <size_t Width, typename WordType> class is_integral<integer<Width, WordType>>
{
public:
    static constexpr bool value = true;
};

template <size_t Width, typename WordType> class is_unsigned<integer<Width, WordType>>
{
public:
    static constexpr bool value = false;
};

template <size_t Width, typename WordType> class is_word_array<integer<Width, WordType>>
{
public:
    static constexpr bool value = true;
};

/**
 *
 * @brief Expands/shrinks the bit width of the integer
 *
 * The value of the integer remains unchanged if the bit width is increased.
 *
 * @note Reducing the bit width performs a hard truncation. This means that the sign of the integer
 * might change as a result of this operation. This might be surprising in some situations.
 *
 * @tparam DestinationWidth The width to which the input is expanded/shrunk
 * @tparam SourceWidth The input width of the integer
 * @param source The integer that whose width is changed
 * @return integer with specified bit width
 */
template <size_t DestinationWidth, size_t SourceWidth>
[[nodiscard]] constexpr auto width_cast(const integer<SourceWidth>& source)
    -> integer<DestinationWidth>
{
    word_array<DestinationWidth> result =
        width_cast<DestinationWidth>(static_cast<word_array<SourceWidth>>(source));
    if constexpr (DestinationWidth > SourceWidth)
    {
        const bool is_negative = source.is_negative();

        // TODO find a quicker way to correctly expand the width
        if (is_negative)
        {
            for (size_t i = SourceWidth; i < DestinationWidth; ++i)
            {
                result.set_bit(i);
            }
        }
        return integer<DestinationWidth>{result};
    }
    else
    {
        return integer<DestinationWidth>{result};
    }
}

} // namespace aarith

#include <aarith/core/number_utils.hpp>

// We are only allowed to extend std with specializations
// https://en.cppreference.com/w/cpp/language/extending_std
template <size_t W, typename WordType> class std::numeric_limits<::aarith::uinteger<W, WordType>>
{
public:
    static constexpr bool is_specialized = true;
    static constexpr bool is_signed = false;
    static constexpr bool is_integer = true;
    static constexpr bool is_exact = true;
    static constexpr bool has_infinity = false;
    static constexpr bool has_quiet_NaN = false;
    static constexpr bool has_signaling_NaN = false;
    static constexpr bool is_bounded = true;
    static constexpr std::float_denorm_style has_denorm = std::denorm_absent;
    static constexpr bool has_denorm_loss = false;

    // TODO do we need to take that into account somewhere?
    static constexpr std::float_round_style round_style = std::round_toward_zero;
    static constexpr bool is_iec559 = false;
    static constexpr bool is_modulo = true;
    static constexpr int radix = 2;
    static constexpr int digits = W; // TODO what happens if W > max_int?
    static constexpr int digits10 =
        ::aarith::ceil<int>(std::numeric_limits<::aarith::uinteger<W>>::digits *
                            ::aarith::log<10, 2>()) -
        1;

    // weird decision but https://en.cppreference.com/w/cpp/types/numeric_limits/max_digits10 says
    // so
    static constexpr int max_digits10 = 0;

    static constexpr int min_exponent = 0;
    static constexpr int min_exponent10 = 0;
    static constexpr int max_exponent = 0;
    static constexpr int max_exponent10 = 0;

    // Is this value set how it is supposed to? At least division by zero throws an exception, so
    // this value is, most likely, correct.
    static constexpr bool traps = true;

    static constexpr bool tinyness_before = false;

    static constexpr ::aarith::uinteger<W, WordType> min() noexcept
    {
        return ::aarith::uinteger<W, WordType>::zero();
    }

    static constexpr ::aarith::uinteger<W, WordType> lowest() noexcept
    {
        return ::aarith::uinteger<W, WordType>::zero();
    }

    static constexpr ::aarith::uinteger<W, WordType> max() noexcept
    {
        return ::aarith::uinteger<W, WordType>::max();
    }

    static constexpr ::aarith::uinteger<W, WordType> epsilon() noexcept
    {
        return ::aarith::uinteger<W, WordType>::zero();
    }

    static constexpr ::aarith::uinteger<W, WordType> round_error() noexcept
    {
        return ::aarith::uinteger<W, WordType>::zero();
    }

    static constexpr ::aarith::uinteger<W, WordType> infinity() noexcept
    {
        return ::aarith::uinteger<W, WordType>::zero();
    }

    static constexpr ::aarith::uinteger<W, WordType> quiet_NaN() noexcept
    {
        return ::aarith::uinteger<W, WordType>::zero();
    }

    static constexpr ::aarith::uinteger<W, WordType> signaling_NaN() noexcept
    {
        return ::aarith::uinteger<W, WordType>::zero();
    }

    static constexpr ::aarith::uinteger<W, WordType> denorm_min() noexcept
    {
        return ::aarith::uinteger<W, WordType>::min();
    }
};

template <size_t W, typename WordType> class std::numeric_limits<::aarith::integer<W, WordType>>
{
public:
    static constexpr bool is_specialized = true;
    static constexpr bool is_signed = true;
    static constexpr bool is_integer = true;
    static constexpr bool is_exact = true;
    static constexpr bool has_infinity = false;
    static constexpr bool has_quiet_NaN = false;
    static constexpr bool has_signaling_NaN = false;
    static constexpr bool is_bounded = true;
    static constexpr std::float_denorm_style has_denorm = std::denorm_absent;
    static constexpr bool has_denorm_loss = false;

    // TODO do we need to take that into account somewhere?
    static constexpr std::float_round_style round_style = std::round_toward_zero;
    static constexpr bool is_iec559 = false;
    static constexpr bool is_modulo = false;
    static constexpr int radix = 2;
    static constexpr int digits = W - 1; // TODO what happens if W > max_int?
    static constexpr int digits10 =
        ::aarith::ceil<int>(std::numeric_limits<::aarith::integer<W>>::digits *
                            ::aarith::log<10, 2>()) -
        1;

    // weird decision but https://en.cppreference.com/w/cpp/types/numeric_limits/max_digits10 says
    // so
    static constexpr int max_digits10 = 0;

    static constexpr int min_exponent = 0;
    static constexpr int min_exponent10 = 0;
    static constexpr int max_exponent = 0;
    static constexpr int max_exponent10 = 0;

    // Is this value set how it is supposed to? At least division by zero throws an exception, so
    // this value is, most likely, correct.
    static constexpr bool traps = true;

    static constexpr bool tinyness_before = false;

    static constexpr ::aarith::integer<W, WordType> min() noexcept
    {
        return ::aarith::integer<W, WordType>::min();
    }

    static constexpr ::aarith::integer<W, WordType> lowest() noexcept
    {
        return ::aarith::integer<W, WordType>::min();
    }

    static constexpr ::aarith::integer<W, WordType> max() noexcept
    {
        return ::aarith::integer<W, WordType>::max();
    }

    static constexpr ::aarith::integer<W, WordType> epsilon() noexcept
    {
        return ::aarith::integer<W, WordType>::zero();
    }

    static constexpr ::aarith::integer<W, WordType> round_error() noexcept
    {
        return ::aarith::integer<W, WordType>::zero();
    }

    static constexpr ::aarith::integer<W, WordType> infinity() noexcept
    {
        return ::aarith::integer<W, WordType>::zero();
    }

    static constexpr ::aarith::integer<W, WordType> quiet_NaN() noexcept
    {
        return ::aarith::integer<W, WordType>::zero();
    }

    static constexpr ::aarith::integer<W, WordType> signaling_NaN() noexcept
    {
        return ::aarith::integer<W, WordType>::zero();
    }

    static constexpr ::aarith::integer<W, WordType> denorm_min() noexcept
    {
        return ::aarith::integer<W, WordType>::zero();
    }
};<|MERGE_RESOLUTION|>--- conflicted
+++ resolved
@@ -25,23 +25,14 @@
     }
 
     template <class... Args>
-<<<<<<< HEAD
-    uinteger(WordType fst, Args... args)
+    constexpr uinteger(WordType fst, Args... args)
         : word_array<Width>(fst, args...)
-=======
-    constexpr uinteger(WordType fst, Args... args)
-        : word_array<Width, WordType>(fst, args...)
->>>>>>> 9e49e3a9
     {
     }
 
     template <size_t V>
     constexpr uinteger<Width, WordType>(const uinteger<V, WordType>& other)
-<<<<<<< HEAD
-        : word_array<Width>(width_cast<Width>(other))
-=======
         : word_array<Width, WordType>(width_cast<Width, V, WordType>(other))
->>>>>>> 9e49e3a9
     {
     }
 
