--- conflicted
+++ resolved
@@ -102,7 +102,15 @@
         return n;
     }
 
-<<<<<<< HEAD
+    /**
+     * @brief Returns whether the number is negative.
+     * @return Always returns false
+     */
+    [[nodiscard]] bool constexpr is_negative() const
+    {
+        return false;
+    }
+
     /*
      * Conversion operators
      */
@@ -186,15 +194,6 @@
     explicit constexpr operator uint64_t() const
     {
         return generic_cast<uint64_t>();
-=======
-    /**
-     * @brief Returns whether the number is negative.
-     * @return Always returns false
-     */
-    [[nodiscard]] bool constexpr is_negative() const
-    {
-        return false;
->>>>>>> 13b05cd7
     }
 };
 
