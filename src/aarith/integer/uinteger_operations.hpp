#pragma once

#include <aarith/core/traits.hpp>
#include <aarith/core/word_array_operations.hpp>
#include <aarith/integer/uinteger.hpp>
#include <aarith/integer/uinteger_comparisons.hpp>

#include <iostream>

namespace aarith {

template <size_t Width>
<<<<<<< HEAD
=======
[[nodiscard]] auto operator<<(const uinteger<Width>& lhs, const size_t rhs) -> uinteger<Width>
{

    word_array<Width> tmp{lhs};

    return uinteger<Width>{tmp << rhs};
}

template <size_t Width>
>>>>>>> 18650856
auto operator>>(const uinteger<Width>& lhs, const size_t rhs) -> uinteger<Width>
{

    word_array<Width> tmp{lhs};
    return uinteger<Width>{tmp >> rhs};
}
<<<<<<< HEAD

template <size_t Width>
[[nodiscard]] auto operator<<(const uinteger<Width>& lhs, const size_t rhs) -> uinteger<Width>
{

    word_array<Width> tmp{lhs};

    return uinteger<Width>{tmp << rhs};
=======

template <size_t Width>
[[nodiscard]] auto operator&(const uinteger<Width>& lhs, const uinteger<Width>& rhs)
    -> uinteger<Width>
{
    word_array<Width> lhs_w{lhs};
    word_array<Width> rhs_w{rhs};

    word_array<Width> result = lhs_w & rhs_w;

    return uinteger<Width>{result};
}

template <size_t Width>
[[nodiscard]] auto operator|(const uinteger<Width>& lhs, const uinteger<Width>& rhs)
    -> uinteger<Width>
{
    word_array<Width> lhs_w{lhs};
    word_array<Width> rhs_w{rhs};

    word_array<Width> result = lhs_w | rhs_w;

    return uinteger<Width>{result};
}

template <size_t Width>[[nodiscard]] auto operator~(const uinteger<Width>& rhs) -> uinteger<Width>
{
    word_array<Width> rhs_w{rhs};
    word_array<Width> result = ~rhs_w;
    return uinteger<Width>{result};
>>>>>>> 18650856
}

/**
 * @brief Adds two unsigned integers of, possibly, different bit widths.
 *
 * @tparam W Width of the first summand
 * @tparam V Width of the second summand
 * @param a First summand
 * @param b Second summand
 * @param initial_carry True if there is an initial carry coming in
 * @return Sum of correct maximal bit width
 */
template <size_t W, size_t V>
[[nodiscard]] uinteger<std::max(W, V) + 1> expanding_add(const uinteger<W>& a, const uinteger<V>& b,
                                                         const bool initial_carry = false)
{
    static_assert(is_integral<uinteger<W>>::value);
    static_assert(is_unsigned<uinteger<W>>::value);
    static_assert(is_integral<uinteger<V>>::value);
    static_assert(is_unsigned<uinteger<V>>::value);

    constexpr size_t res_width = std::max(W, V) + 1U;

    uinteger<res_width> sum;
    using word_type = typename uinteger<res_width>::word_type;
    uinteger<res_width> a_ = width_cast<res_width>(a);
    uinteger<res_width> b_ = width_cast<res_width>(b);

    word_type carry = initial_carry ? 1U : 0U;

    for (auto i = 0U; i < sum.word_count(); ++i)
    {

        word_type word_a{a_.word(i)};
        word_type word_b{b_.word(i)};


        auto partial_sum = word_a + word_b;
        word_type new_carry = (partial_sum < word_a || partial_sum < word_b) ? 1U : 0U;
        partial_sum += carry;
        carry = (new_carry || partial_sum < word_a || partial_sum < word_b) ? 1U : 0U;
        sum.set_word(i, partial_sum);
    }

    return sum;
}

/**
 * @brief Subtracts two unsigned integers of, possibly, different bit widths.
 *
 * Expanding does not, in contrast to @see expanding_add, ensure that no underflow will happen. It simply makes
 * sure that the resulting bit width is the larger of the both input bit widths.
 *
 * @tparam W Width of the minuend
 * @tparam V Width of the subtrahend
 * @param a Minuend
 * @param b Subtrahend
 * @return Difference of correct bit width
 */
template <size_t W, size_t V>
[[nodiscard]] uinteger<std::max(W, V)> expanding_sub(const uinteger<W>& a, const uinteger<V>& b)
{
    constexpr size_t res_width = std::max(W, V);
    uinteger<res_width> result{sub(width_cast<res_width>(a), width_cast<res_width>(b))};

    return result;
}

/**
 * @brief Adds two unsigned integers
 *
 * @tparam UInteger The unsigned integer instance used for the addition
 * @param a First summand
 * @param b Second summand
 * @return Sum of a and b
 */
template <size_t W>[[nodiscard]] uinteger<W> add(const uinteger<W>& a, const uinteger<W>& b)
{
    uinteger<W + 1> result = expanding_add<W, W>(a, b);
    return width_cast<W>(result);
}

/**
 * @brief Computes the difference of two unsigned integers.
 *
 * @tparam W the bit width of the operands
 * @param a Minuend
 * @param b Subtrahend
 * @return Difference between a and b
 */
template <size_t W>[[nodiscard]] auto sub(const uinteger<W>& a, const uinteger<W>& b) -> uinteger<W>
{
    static_assert(is_integral<uinteger<W>>::value);
    static_assert(is_unsigned<uinteger<W>>::value);

    auto result = expanding_add(a, ~b, true);
    return width_cast<W>(result);
}

/**
 * @brief Multiplies two unsigned integers expanding the bit width so that the result fits.
 *
 *
 * @tparam W The bit width of the first multiplicant
 * @tparam V The bit width of the second multiplicant
 * @param a First multiplicant
 * @param b Second multiplicant
 * @return Product of a and b
 */
template <std::size_t W, std::size_t V>
[[nodiscard]] uinteger<W + V> expanding_mul(const uinteger<W>& a, const uinteger<V>& b)
{
    constexpr std::size_t res_width = W + V;
    uinteger<res_width> result{0U};
    if constexpr (res_width <= 64)
    {
        uint64_t result_uint64 = a.word(0) * b.word(0);
        result.set_word(0, result_uint64);
    }
    else
    {
        static_assert(is_integral<uinteger<res_width>>::value);
        static_assert(is_unsigned<uinteger<res_width>>::value);

        const auto leading_zeroes = V - count_leading_zeroes(b);
        uinteger<res_width> a_ = width_cast<res_width>(a);

        auto bit_index = 0U;
        while (bit_index < leading_zeroes)
        {
            if (b.bit(bit_index))
            {
                result = add(result, a_ << bit_index);
            }
            ++bit_index;
        }
    }
    return result;
}

/**
 * @brief Multiplies two unsigned integers.
 *
 * @note No Type conversion is performed. If the bit widths do not match, the code will not compile!
 *
 * This implements the simplest multiplication algorithm (binary "long multiplication") that adds up
 * the partial products everywhere where the first multiplicand has a 1 bit. The simplicity, of
 * course, comes at the cost of performance.
 *
 * @tparam W The bit width of the multiplicants
 * @param a First multiplicant
 * @param b Second multiplicant
 * @return Product of a and b
 */
template <size_t W>[[nodiscard]] uinteger<W> mul(const uinteger<W>& a, const uinteger<W>& b)
{
    return width_cast<W>(expanding_mul(a, b));
}

/**
 * @brief Implements the restoring division algorithm.
 *
 * @see https://en.wikipedia.org/wiki/Division_algorithm#Restoring_division
 *
 * @param numerator The number that is to be divided
 * @param denominator The number that divides the other number
 * @tparam W Width of the numbers used in division.
 *
 * @return Pair of (quotient, remainder)
 *
 */
template <std::size_t W, std::size_t V>
[[nodiscard]] std::pair<uinteger<W>, uinteger<W>> restoring_division(const uinteger<W>& numerator,
                                                                     const uinteger<V>& denominator)

{
    using UInteger = uinteger<W>;
    using LargeUInteger = uinteger<2 * W>;

    if (denominator.is_zero())
    {
        throw std::runtime_error("Attempted division by zero");
    }

    // Cover some special cases in order to speed everything up
    if (numerator == denominator)
    {
        return std::make_pair(UInteger::one(), UInteger::zero());
    }
    if (numerator.is_zero())
    {
        return std::make_pair(UInteger::zero(), UInteger::zero());
    }
    if (numerator < denominator)
    {
        return std::make_pair(UInteger::zero(), numerator);
    }
    if (denominator == UInteger::one())
    {
        return std::make_pair(numerator, UInteger::zero());
    }

    // Perform restoring division in all other cases
    const auto n = numerator.width();
    const LargeUInteger D = (width_cast<2 * W>(denominator) << n);
    LargeUInteger R = width_cast<2 * W>(numerator);
    UInteger Q = UInteger::zero();

    for (size_t i = 0; i < n; ++i)
    {
        const auto bit = (n - 1) - i;
        const LargeUInteger TwoR = (R << 1);
        if (TwoR >= D)
        {
            R = sub(TwoR, D);
            Q.set_bit(bit, true);
        }
        else
        {
            R = TwoR;
            Q.set_bit(bit, false);
        }
    }

    const uinteger<W> remainder = width_cast<W>(R >> n);

    return std::make_pair(Q, remainder);
}

template <class UInteger>
[[nodiscard]] auto remainder(const UInteger& numerator, const UInteger& denominator) -> UInteger
{
    return restoring_division(numerator, denominator).second;
}

template <class UInteger>
[[nodiscard]] auto div(const UInteger& numerator, const UInteger& denominator) -> UInteger
{
    return restoring_division(numerator, denominator).first;
}

} // namespace aarith

namespace aarith::exact_operators {

template <size_t Width>
auto operator+(const uinteger<Width>& lhs, const uinteger<Width>& rhs) -> uinteger<Width>
{
    return add(lhs, rhs);
}

template <size_t Width>
auto operator-(const uinteger<Width>& lhs, const uinteger<Width>& rhs) -> uinteger<Width>
{
    return sub(lhs, rhs);
}

template <size_t Width>
auto operator*(const uinteger<Width>& lhs, const uinteger<Width>& rhs) -> uinteger<Width>
{
    return mul(lhs, rhs);
}

template <size_t Width>
auto operator/(const uinteger<Width>& lhs, const uinteger<Width>& rhs) -> uinteger<Width>
{
    return div(lhs, rhs);
}

template <size_t Width>
auto operator%(const uinteger<Width>& lhs, const uinteger<Width>& rhs) -> uinteger<Width>
{
    return remainder(lhs, rhs);
}

} // namespace aarith::exact_operators<|MERGE_RESOLUTION|>--- conflicted
+++ resolved
@@ -10,8 +10,6 @@
 namespace aarith {
 
 template <size_t Width>
-<<<<<<< HEAD
-=======
 [[nodiscard]] auto operator<<(const uinteger<Width>& lhs, const size_t rhs) -> uinteger<Width>
 {
 
@@ -21,54 +19,11 @@
 }
 
 template <size_t Width>
->>>>>>> 18650856
 auto operator>>(const uinteger<Width>& lhs, const size_t rhs) -> uinteger<Width>
 {
 
     word_array<Width> tmp{lhs};
     return uinteger<Width>{tmp >> rhs};
-}
-<<<<<<< HEAD
-
-template <size_t Width>
-[[nodiscard]] auto operator<<(const uinteger<Width>& lhs, const size_t rhs) -> uinteger<Width>
-{
-
-    word_array<Width> tmp{lhs};
-
-    return uinteger<Width>{tmp << rhs};
-=======
-
-template <size_t Width>
-[[nodiscard]] auto operator&(const uinteger<Width>& lhs, const uinteger<Width>& rhs)
-    -> uinteger<Width>
-{
-    word_array<Width> lhs_w{lhs};
-    word_array<Width> rhs_w{rhs};
-
-    word_array<Width> result = lhs_w & rhs_w;
-
-    return uinteger<Width>{result};
-}
-
-template <size_t Width>
-[[nodiscard]] auto operator|(const uinteger<Width>& lhs, const uinteger<Width>& rhs)
-    -> uinteger<Width>
-{
-    word_array<Width> lhs_w{lhs};
-    word_array<Width> rhs_w{rhs};
-
-    word_array<Width> result = lhs_w | rhs_w;
-
-    return uinteger<Width>{result};
-}
-
-template <size_t Width>[[nodiscard]] auto operator~(const uinteger<Width>& rhs) -> uinteger<Width>
-{
-    word_array<Width> rhs_w{rhs};
-    word_array<Width> result = ~rhs_w;
-    return uinteger<Width>{result};
->>>>>>> 18650856
 }
 
 /**
@@ -105,22 +60,20 @@
         word_type word_a{a_.word(i)};
         word_type word_b{b_.word(i)};
 
-
         auto partial_sum = word_a + word_b;
         word_type new_carry = (partial_sum < word_a || partial_sum < word_b) ? 1U : 0U;
         partial_sum += carry;
         carry = (new_carry || partial_sum < word_a || partial_sum < word_b) ? 1U : 0U;
         sum.set_word(i, partial_sum);
     }
-
     return sum;
 }
 
 /**
  * @brief Subtracts two unsigned integers of, possibly, different bit widths.
  *
- * Expanding does not, in contrast to @see expanding_add, ensure that no underflow will happen. It simply makes
- * sure that the resulting bit width is the larger of the both input bit widths.
+ * Expanding does not, in contrast to @see expanding_add, ensure that no underflow will happen. It
+ * simply makes sure that the resulting bit width is the larger of the both input bit widths.
  *
  * @tparam W Width of the minuend
  * @tparam V Width of the subtrahend
