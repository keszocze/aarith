#pragma once

<<<<<<< HEAD
#include <aarith/integer/uinteger_operations.hpp>
#include <cstdint>
#include <iostream>
#include "aarith/integer/uinteger.hpp"
=======
#include "aarith/types/uinteger.hpp"
#include <aarith/operations/sinteger_operations.hpp>
#include <aarith/operations/uinteger_operations.hpp>
#include <cstdint>
#include <iostream>
#include <functional>
>>>>>>> c0208e5a

namespace aarith {

/**
 * @brief Generates an uinteger of given size with the specified number of leading ones.
 *
 * Example: generate_bitmask<uinteger<10>(3) = 1110000000
 *
 * @tparam UInteger The underlying data type
 * @param leading_ones The number of leading ones
 * @return The bit bask consisting of leading_ones ones followed by zeros
 */
template <class UInteger> constexpr auto generate_bitmask(const size_t leading_ones) -> UInteger
{
    using word_type = typename UInteger::word_type;

    const size_t bits = UInteger::width() - leading_ones;

    constexpr auto full_mask = static_cast<word_type>(-1);
    const auto full_mask_words = bits / static_cast<size_t>(UInteger::word_width());
    const auto remaining_bits = bits % static_cast<size_t>(UInteger::word_width());

    const typename UInteger::word_type last_word_mask = (static_cast<word_type>(1) << bits) - 1;

    UInteger mask;
    auto counter = 0U;
    for (; counter < full_mask_words; ++counter)
    {
        mask.set_word(counter, full_mask);
    }
    if (remaining_bits > 0)
    {
        mask.set_word(counter, last_word_mask);
    }
    return ~mask;
}

template <class UInteger, class Function>
[[nodiscard]] UInteger approx_operation_post_masking(const UInteger& a, const UInteger b,
                                                     Function fun,
                                                     const size_t bits = UInteger::width())
{
<<<<<<< HEAD
    const auto result = fun(a,b);
    const auto mask = generate_bitmask<UInteger>(bits);

    return result & mask;
}

template <size_t W>
[[nodiscard]] auto approx_expanding_add_post_masking(const uinteger<W>& a, const uinteger<W> b,
                                                     const size_t bits = W+1)
-> uinteger<W+1>
{
    const auto result = expanding_add(a,b);
    const auto mask = generate_bitmask<uinteger<result.width()>>(bits);
=======
    const UInteger result = fun(a, b);
    const UInteger mask = generate_bitmask<UInteger>(bits);
>>>>>>> c0208e5a

    return result & mask;
}

template <class UInteger>
[[nodiscard]] UInteger approx_add_post_masking(const UInteger& a, const UInteger b,
                                               const size_t bits = UInteger::width())
{
    return approx_operation_post_masking(a, b, &aarith::add<UInteger::width()>, bits);
}

template <size_t W>
[[nodiscard]] auto approx_expanding_sub_post_masking(const uinteger<W> a, const uinteger<W> b,
                                                     const size_t bits = W)
-> uinteger<W>
{
<<<<<<< HEAD
    const auto result = expanding_sub(a,b);
    const auto mask = generate_bitmask<uinteger<result.width()>>(bits);

    return result & mask;
=======
    return approx_operation_post_masking(a, b, &aarith::mul<UInteger::width()>, bits);
>>>>>>> c0208e5a
}

template <class UInteger>
[[nodiscard]] UInteger approx_sub_post_masking(const UInteger& a, const UInteger b,
                                               const size_t bits = UInteger::width())
{
    return approx_operation_post_masking(a, b, &aarith::sub<UInteger::width()>, bits);
}

template <size_t W>
[[nodiscard]] auto approx_expanding_mul_post_masking(const uinteger<W>& a, const uinteger<W> b,
                                                     const size_t bits = 2*W)
-> uinteger<2*W>
{
    const auto result = expanding_mul(a,b);
    const auto mask = generate_bitmask<uinteger<result.width()>>(bits);

    return result & mask;
}

template <class UInteger>
[[nodiscard]] UInteger approx_mul_post_masking(const UInteger& a, const UInteger b,
                                               const size_t bits = UInteger::width())
{
    return approx_operation_post_masking(a,b,&aarith::mul<UInteger::width()>,bits);
}

template <class UInteger>
[[nodiscard]] UInteger approx_div_post_masking(const UInteger& a, const UInteger b,
                                               const size_t bits = UInteger::width())
{
    return approx_operation_post_masking(a, b, &aarith::div<UInteger>, bits);
}

template <class UInteger>
[[nodiscard]] UInteger approx_rem_post_masking(const UInteger& a, const UInteger b,
                                               const size_t bits = UInteger::width())
{
    return approx_operation_post_masking(a, b, &aarith::remainder<UInteger>, bits);
}

template <size_t W>
[[nodiscard]] uinteger<W>
approx_operation_pre_masking(const uinteger<W>& a, const uinteger<W> b,
                             const std::function<uinteger<W>(uinteger<W>, uinteger<W>)> fun,
                             size_t width = W)
{
    const uinteger<W> mask = generate_bitmask<uinteger<W>>(width);
    auto const a_masked = a & mask;
    auto const b_masked = b & mask;

    return fun(a_masked, b_masked);
}

template <size_t W, class word_type>
[[nodiscard]] uinteger<W> approx_add_pre_masking(const uinteger<W, word_type>& a,
                                                 const uinteger<W, word_type> b,
                                                 const size_t width = W)
{

    /*
     * I *hate* C++ for making me use an explicit std::function because it is too stupid to actually
     * deduce parameters from a lambda (for which I even explicitly stated the intended return type)
     */
    const std::function<uinteger<W>(uinteger<W>, uinteger<W>)> add_fun =
        [](const uinteger<W, word_type>& a_,
           const uinteger<W, word_type>& b_) -> uinteger<W, word_type> {
        return aarith::add<W>(a_, b_, false);
    };
    return approx_operation_pre_masking(a, b, add_fun, width);
}

template <class UInteger>
[[nodiscard]] UInteger approx_mul_pre_masking(const UInteger& a, const UInteger b,
                                              const size_t bits = UInteger::width())
{
    return approx_operation_pre_masking(a, b, &aarith::mul<UInteger::width()>, bits);
}

template <class UInteger>
[[nodiscard]] UInteger approx_sub_pre_masking(const UInteger& a, const UInteger b,
                                              const size_t bits = UInteger::width())
{
    return approx_operation_pre_masking(a, b, &aarith::sub<UInteger::width()>, bits);
}

template <class UInteger>
[[nodiscard]] UInteger approx_div_pre_masking(const UInteger& a, const UInteger b,
                                              const size_t bits = UInteger::width())
{
    return approx_operation_pre_masking(a, b, &aarith::div<UInteger>, bits);
}

template <class UInteger>
[[nodiscard]] UInteger approx_rem_pre_masking(const UInteger& a, const UInteger b,
                                              const size_t bits = UInteger::width())
{
    return approx_operation_pre_masking(a, b, &aarith::remainder<UInteger>, bits);
}

/**
 * @brief Multiplies the given most-significand portion of two uintegers by masking the partial
 * products used in the multiplication
 *
 * @tparam Width The width of the used uintegers
 * @param opd1 Multiplier
 * @param opd2 Multiplicand
 * @param bits Number of most-significand bits to be calculated
 * @return The result of the multiplication with double the size of the inputs
 */
template <size_t width>
auto approx_uint_bitmasking_expanding_mul(const uinteger<width>& opd1, const uinteger<width>& opd2,
                                const size_t bits)
-> uinteger<2 * width>
{
    constexpr auto product_width = 2 * width;

    auto const mask = generate_bitmask<uinteger<product_width>>(bits);

    uinteger<product_width> opd2_extended = width_cast<product_width, width>(opd2);

    uinteger<product_width> product;
    for (auto i = 0U; i < width; ++i)
    {
        auto const opd2_masked = opd2_extended & mask;
        product = ((opd1.bit(i) == 0) ? product : add(product, opd2_masked));
        opd2_extended <<= 1;
    }

    return product;
}

<<<<<<< HEAD
template <size_t width>
auto approx_uint_bitmasking_mul(const uinteger<width>& opd1, const uinteger<width>& opd2,
                                const size_t bits)
-> uinteger<width>
{
    constexpr auto product_width = 2 * width;

    auto const mask = generate_bitmask<uinteger<product_width>>(bits);

    uinteger<product_width> opd2_extended = width_cast<product_width, width>(opd2);

    uinteger<product_width> product;
    for (auto i = 0U; i < width; ++i)
    {
        auto const opd2_masked = opd2_extended & mask;
        product = ((opd1.bit(i) == 0) ? product : add(product, opd2_masked));
        opd2_extended <<= 1;
    }

    return width_cast<width>(product);
=======
template <size_t width, size_t lsp_width, size_t shared_bits = 0>
uinteger<width+1> FAUadder(const uinteger<width>& a, [[maybe_unused]] const uinteger<width>& b)
{

    static_assert(shared_bits <= lsp_width);
    static_assert(lsp_width < width);
    static_assert(lsp_width > 0);

    constexpr size_t lsp_index = lsp_width - 1;

    const auto a_split = split<lsp_index>(a);
    const auto b_split = split<lsp_index>(b);

    constexpr size_t msp_width = width - lsp_width;


    const uinteger<lsp_width> a_lsp = a_split.second;
    const uinteger<lsp_width> b_lsp = b_split.second;

    const uinteger<msp_width> a_msp = a_split.first;
    const uinteger<msp_width> b_msp = b_split.first;

    uinteger<lsp_width + 1> lsp_sum = expanding_add(a_lsp, b_lsp);

    uinteger<lsp_width> lsp = width_cast<lsp_width>(lsp_sum);


    // conditionally perform carry prediction
    bool predicted_carry = false;
    if constexpr (shared_bits > 0)
    {
        uinteger<shared_bits> a_shared = bit_range<lsp_index, lsp_index - (shared_bits - 1)>(a);
        uinteger<shared_bits> b_shared = bit_range<lsp_index, lsp_index - (shared_bits - 1)>(b);

        uinteger<shared_bits + 1> shared_sum = expanding_add(a_shared, b_shared);

        predicted_carry = shared_sum.msb();
    }

    // only if we did not predict a carry, we are going to use the all1 rule for error correction
    if (lsp_sum.msb() && !predicted_carry)
    {
        lsp = lsp.all_ones();
    }

    const uinteger<msp_width + 1> msp = expanding_add(a_msp,b_msp,predicted_carry);

    uinteger<width+1> result{lsp};

    const auto extended_msp = width_cast<width + 1>(msp);
    result = add(result, extended_msp << lsp_width);

    return result;
>>>>>>> c0208e5a
}

} // namespace aarith<|MERGE_RESOLUTION|>--- conflicted
+++ resolved
@@ -1,18 +1,9 @@
 #pragma once
 
-<<<<<<< HEAD
-#include <aarith/integer/uinteger_operations.hpp>
 #include <cstdint>
 #include <iostream>
-#include "aarith/integer/uinteger.hpp"
-=======
-#include "aarith/types/uinteger.hpp"
-#include <aarith/operations/sinteger_operations.hpp>
-#include <aarith/operations/uinteger_operations.hpp>
-#include <cstdint>
-#include <iostream>
+#include <aarith/integer.hpp>
 #include <functional>
->>>>>>> c0208e5a
 
 namespace aarith {
 
@@ -55,7 +46,6 @@
                                                      Function fun,
                                                      const size_t bits = UInteger::width())
 {
-<<<<<<< HEAD
     const auto result = fun(a,b);
     const auto mask = generate_bitmask<UInteger>(bits);
 
@@ -69,10 +59,6 @@
 {
     const auto result = expanding_add(a,b);
     const auto mask = generate_bitmask<uinteger<result.width()>>(bits);
-=======
-    const UInteger result = fun(a, b);
-    const UInteger mask = generate_bitmask<UInteger>(bits);
->>>>>>> c0208e5a
 
     return result & mask;
 }
@@ -89,14 +75,10 @@
                                                      const size_t bits = W)
 -> uinteger<W>
 {
-<<<<<<< HEAD
     const auto result = expanding_sub(a,b);
     const auto mask = generate_bitmask<uinteger<result.width()>>(bits);
 
     return result & mask;
-=======
-    return approx_operation_post_masking(a, b, &aarith::mul<UInteger::width()>, bits);
->>>>>>> c0208e5a
 }
 
 template <class UInteger>
@@ -229,7 +211,6 @@
     return product;
 }
 
-<<<<<<< HEAD
 template <size_t width>
 auto approx_uint_bitmasking_mul(const uinteger<width>& opd1, const uinteger<width>& opd2,
                                 const size_t bits)
@@ -250,7 +231,8 @@
     }
 
     return width_cast<width>(product);
-=======
+}
+
 template <size_t width, size_t lsp_width, size_t shared_bits = 0>
 uinteger<width+1> FAUadder(const uinteger<width>& a, [[maybe_unused]] const uinteger<width>& b)
 {
@@ -304,7 +286,17 @@
     result = add(result, extended_msp << lsp_width);
 
     return result;
->>>>>>> c0208e5a
+}
+
+template <size_t width, size_t lsp_width, size_t shared_bits = 0>
+uinteger<width+1> FAU_sub(const uinteger<width>& a, [[maybe_unused]] const uinteger<width>& b)
+{
+    auto b_inv = ~width_cast<width+1>(b);
+    const auto one = uinteger<width+1>(1U);
+    b_inv = add(b_inv, one);
+
+    const auto a_ext = width_cast<width+1>(a);
+    return width_cast<width+1>(FAUadder<width+1, lsp_width, shared_bits>(a_ext, b_inv));
 }
 
 } // namespace aarith