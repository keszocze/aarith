--- conflicted
+++ resolved
@@ -1,25 +1,17 @@
 #pragma once
 
-<<<<<<< HEAD
-#include "aarith/types/uinteger.hpp"
-#include <aarith/operations/sinteger_operations.hpp>
-#include <aarith/operations/uinteger_operations.hpp>
-#include <cstdint>
-#include <iostream>
-#include <functional>
-=======
 #include <aarith/core/word_array.hpp>
 #include <aarith/integer.hpp>
 #include <cstdint>
 #include <iostream>
->>>>>>> 0ed447c6
+#include <functional>
 
 namespace aarith {
 
 /**
  * @brief Generates an uinteger of given size with the specified number of leading ones.
  *
- * Example: generate_bitmask<uinteger<10>>(3) = 1110000000
+ * Example: generate_bitmask<uinteger<10>(3) = 1110000000
  *
  * @note There should never be a reason to call this function directly as a library user.
  *
@@ -27,11 +19,7 @@
  * @param leading_ones The number of leading ones
  * @return The bit bask consisting of leading_ones ones followed by zeros
  */
-<<<<<<< HEAD
-template <class UInteger> constexpr auto generate_bitmask(const size_t leading_ones) -> UInteger
-=======
-template <class Integer> auto generate_bitmask(const size_t leading_ones) -> Integer
->>>>>>> 0ed447c6
+template <class Integer> constexpr auto generate_bitmask(const size_t leading_ones) -> Integer
 {
     using word_type = typename Integer::word_type;
 
@@ -56,15 +44,6 @@
     return ~mask;
 }
 
-<<<<<<< HEAD
-template <class UInteger, class Function>
-[[nodiscard]] UInteger approx_operation_post_masking(const UInteger& a, const UInteger b,
-                                                     Function fun,
-                                                     const size_t bits = UInteger::width())
-{
-    const UInteger result = fun(a, b);
-    const UInteger mask = generate_bitmask<UInteger>(bits);
-=======
 template <class Integer, class Function>
 [[nodiscard]] Integer approx_operation_post_masking(const Integer& a, const Integer b, Function fun,
                                                     size_t bits)
@@ -83,7 +62,6 @@
 
     const Integer result = fun(a, b);
     const Integer mask = generate_bitmask<Integer>(bits);
->>>>>>> 0ed447c6
 
     return result & mask;
 }
@@ -92,67 +70,39 @@
 [[nodiscard]] Integer approx_add_post_masking(const Integer& a, const Integer b,
                                               const size_t bits = Integer::width())
 {
-<<<<<<< HEAD
-    return approx_operation_post_masking(a, b, &aarith::add<UInteger::width()>, bits);
-=======
     const auto fun = [](const Integer& a_, const Integer& b_) { return add(a_, b_); };
     return approx_operation_post_masking(a, b, fun, bits);
->>>>>>> 0ed447c6
 }
 
 template <class Integer>
 [[nodiscard]] Integer approx_mul_post_masking(const Integer& a, const Integer b,
                                               const size_t bits = Integer::width())
 {
-<<<<<<< HEAD
-    return approx_operation_post_masking(a, b, &aarith::mul<UInteger::width()>, bits);
-=======
     const auto fun = [](const Integer& a_, const Integer& b_) { return mul(a_, b_); };
     return approx_operation_post_masking(a, b, fun, bits);
->>>>>>> 0ed447c6
 }
 
 template <class Integer>
 [[nodiscard]] Integer approx_sub_post_masking(const Integer& a, const Integer b,
                                               const size_t bits = Integer::width())
 {
-<<<<<<< HEAD
-    return approx_operation_post_masking(a, b, &aarith::sub<UInteger::width()>, bits);
-=======
     const auto fun = [](const Integer& a_, const Integer& b_) { return sub(a_, b_); };
     return approx_operation_post_masking(a, b, fun, bits);
->>>>>>> 0ed447c6
 }
 
 template <class Integer>
 [[nodiscard]] Integer approx_div_post_masking(const Integer& a, const Integer b,
                                               const size_t bits = Integer::width())
 {
-<<<<<<< HEAD
-    return approx_operation_post_masking(a, b, &aarith::div<UInteger>, bits);
-=======
     const auto fun = [](const Integer& a_, const Integer& b_) { return div(a_, b_); };
     return approx_operation_post_masking(a, b, fun, bits);
->>>>>>> 0ed447c6
-}
-
-template <class Integer>
-[[nodiscard]] Integer approx_rem_post_masking(const Integer& a, const Integer b,
-                                              const size_t bits = Integer::width())
-{
-<<<<<<< HEAD
-    return approx_operation_post_masking(a, b, &aarith::remainder<UInteger>, bits);
-}
-
-template <size_t W>
-[[nodiscard]] uinteger<W>
-approx_operation_pre_masking(const uinteger<W>& a, const uinteger<W> b,
-                             const std::function<uinteger<W>(uinteger<W>, uinteger<W>)> fun,
-                             size_t width = W)
-{
-    const uinteger<W> mask = generate_bitmask<uinteger<W>>(width);
-=======
-    const auto fun = [](const Integer& a_, const Integer& b_) { return rem(a_, b_); };
+}
+
+template <class UInteger>
+[[nodiscard]] UInteger approx_rem_post_masking(const UInteger& a, const UInteger b,
+                                               const size_t bits = UInteger::width())
+{
+    const auto fun = [](const UInteger& a_, const UInteger& b_) { return rem(a_, b_); };
     return approx_operation_post_masking(a, b, fun, bits);
 }
 
@@ -172,14 +122,13 @@
     }
 
     const Integer mask = generate_bitmask<Integer>(bits);
->>>>>>> 0ed447c6
     auto const a_masked = a & mask;
     auto const b_masked = b & mask;
 
+
     return fun(a_masked, b_masked);
 }
 
-<<<<<<< HEAD
 template <size_t W, class word_type>
 [[nodiscard]] uinteger<W> approx_add_pre_masking(const uinteger<W, word_type>& a,
                                                  const uinteger<W, word_type> b,
@@ -193,50 +142,9 @@
     const std::function<uinteger<W>(uinteger<W>, uinteger<W>)> add_fun =
         [](const uinteger<W, word_type>& a_,
            const uinteger<W, word_type>& b_) -> uinteger<W, word_type> {
-        return aarith::add<W>(a_, b_, false);
+        return add<W>(a_, b_, false);
     };
     return approx_operation_pre_masking(a, b, add_fun, width);
-}
-
-template <class UInteger>
-[[nodiscard]] UInteger approx_mul_pre_masking(const UInteger& a, const UInteger b,
-                                              const size_t bits = UInteger::width())
-{
-    return approx_operation_pre_masking(a, b, &aarith::mul<UInteger::width()>, bits);
-}
-
-template <class UInteger>
-[[nodiscard]] UInteger approx_sub_pre_masking(const UInteger& a, const UInteger b,
-                                              const size_t bits = UInteger::width())
-{
-    return approx_operation_pre_masking(a, b, &aarith::sub<UInteger::width()>, bits);
-}
-
-template <class UInteger>
-[[nodiscard]] UInteger approx_div_pre_masking(const UInteger& a, const UInteger b,
-                                              const size_t bits = UInteger::width())
-{
-    return approx_operation_pre_masking(a, b, &aarith::div<UInteger>, bits);
-}
-
-template <class UInteger>
-[[nodiscard]] UInteger approx_rem_pre_masking(const UInteger& a, const UInteger b,
-                                              const size_t bits = UInteger::width())
-{
-    return approx_operation_pre_masking(a, b, &aarith::remainder<UInteger>, bits);
-}
-
-/**
- * @brief Multiplies the given most-significand portion of two uintegers by masking the partial
- * products used in the multiplication
-=======
-template <class Integer>
-[[nodiscard]] Integer approx_add_pre_masking(const Integer& a, const Integer b,
-                                             const size_t bits = Integer::width())
-{
-
-    const auto fun = [](const Integer& a_, const Integer& b_) { return add(a_, b_); };
-    return approx_operation_pre_masking(a, b, fun, bits);
 }
 
 template <class Integer>
@@ -275,7 +183,6 @@
 /**
  * @brief Multiplies the given most-significand portion of two unsigned integers by masking the
  * partial products used in the multiplication.
->>>>>>> 0ed447c6
  *
  * @tparam Width The width of the used uintegers
  * @param opd1 Multiplier
@@ -304,59 +211,6 @@
     return product;
 }
 
-<<<<<<< HEAD
-template <size_t width, size_t lsp_width, size_t shared_bits = 0>
-uinteger<width+1> FAUadder(const uinteger<width>& a, const uinteger<width>& b)
-{
-
-    static_assert(shared_bits <= lsp_width);
-    static_assert(lsp_width < width);
-    static_assert(lsp_width > 0);
-
-    constexpr size_t lsp_index = lsp_width - 1;
-
-    const auto a_split = split<lsp_index>(a);
-    const auto b_split = split<lsp_index>(b);
-
-    constexpr size_t msp_width = width - lsp_width;
-
-
-    const uinteger<lsp_width> a_lsp = a_split.second;
-    const uinteger<lsp_width> b_lsp = b_split.second;
-
-    const uinteger<msp_width> a_msp = a_split.first;
-    const uinteger<msp_width> b_msp = b_split.first;
-
-    uinteger<lsp_width + 1> lsp_sum = expanding_add(a_lsp, b_lsp);
-
-    uinteger<lsp_width> lsp = width_cast<lsp_width>(lsp_sum);
-
-
-    // conditionally perform carry prediction
-    bool predicted_carry = false;
-    if constexpr (shared_bits > 0)
-    {
-        uinteger<shared_bits> a_shared = bit_range<lsp_index, lsp_index - (shared_bits - 1)>(a);
-        uinteger<shared_bits> b_shared = bit_range<lsp_index, lsp_index - (shared_bits - 1)>(b);
-
-        uinteger<shared_bits + 1> shared_sum = expanding_add(a_shared, b_shared);
-
-        predicted_carry = shared_sum.msb();
-    }
-
-    // only if we did not predict a carry, we are going to use the all1 rule for error correction
-    if (lsp_sum.msb() && !predicted_carry)
-    {
-        lsp = lsp.all_ones();
-    }
-
-    const uinteger<msp_width + 1> msp = expanding_add(a_msp,b_msp,predicted_carry);
-
-    uinteger<width+1> result{lsp};
-
-    const auto extended_msp = width_cast<width + 1>(msp);
-    result = add(result, extended_msp << lsp_width);
-=======
 /** @brief Approximately adds two unsigned integers.
  *
  * This adder does not propagate the carry from one word to the next word within the word_array that
@@ -380,9 +234,62 @@
                                const typename uinteger<V>::word_type b_) { return a_ + b_; };
 
     uinteger<std::max(W, V)> result = zip_with_expand<decltype(word_adder), W, V>(a, b, word_adder);
->>>>>>> 0ed447c6
 
     return result;
 }
+template <size_t width, size_t lsp_width, size_t shared_bits = 0>
+uinteger<width+1> FAUadder(const uinteger<width>& a, const uinteger<width>& b)
+{
+
+    static_assert(shared_bits <= lsp_width);
+    static_assert(lsp_width < width);
+    static_assert(lsp_width > 0);
+
+    constexpr size_t lsp_index = lsp_width - 1;
+
+    const auto a_split = split<lsp_index>(a);
+    const auto b_split = split<lsp_index>(b);
+
+    constexpr size_t msp_width = width - lsp_width;
+
+
+    const uinteger<lsp_width> a_lsp = a_split.second;
+    const uinteger<lsp_width> b_lsp = b_split.second;
+
+    const uinteger<msp_width> a_msp = a_split.first;
+    const uinteger<msp_width> b_msp = b_split.first;
+
+    uinteger<lsp_width + 1> lsp_sum = expanding_add(a_lsp, b_lsp);
+
+    uinteger<lsp_width> lsp = width_cast<lsp_width>(lsp_sum);
+
+
+    // conditionally perform carry prediction
+    bool predicted_carry = false;
+    if constexpr (shared_bits > 0)
+    {
+        uinteger<shared_bits> a_shared = bit_range<lsp_index, lsp_index - (shared_bits - 1)>(a);
+        uinteger<shared_bits> b_shared = bit_range<lsp_index, lsp_index - (shared_bits - 1)>(b);
+
+        uinteger<shared_bits + 1> shared_sum = expanding_add(a_shared, b_shared);
+
+        predicted_carry = shared_sum.msb();
+    }
+
+    // only if we did not predict a carry, we are going to use the all1 rule for error correction
+    if (lsp_sum.msb() && !predicted_carry)
+    {
+        lsp = lsp.all_ones();
+    }
+
+    const uinteger<msp_width + 1> msp = expanding_add(a_msp,b_msp,predicted_carry);
+
+    uinteger<width+1> result{lsp};
+
+    const auto extended_msp = width_cast<width + 1>(msp);
+    result = add(result, extended_msp << lsp_width);
+
+    return result;
+}
 
 } // namespace aarith