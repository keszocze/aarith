#pragma once

#include "aarith/integer/uinteger.hpp"
#include <aarith/integer/uinteger_operations.hpp>
#include <cstdint>
#include <iostream>
<<<<<<< HEAD
#include <aarith/integer/uinteger.hpp>
=======
>>>>>>> 5c115ea1

namespace aarith {

/**
 * @brief Generates an uinteger of given size with the specified number of leading ones.
 *
 * Example: generate_bitmask<uinteger<10>(3) = 1110000000
 *
 * @tparam UInteger The underlying data type
 * @param leading_ones The number of leading ones
 * @return The bit bask consisting of leading_ones ones followed by zeros
 */
template <class UInteger> auto generate_bitmask(const size_t leading_ones) -> UInteger
{
    using word_type = typename UInteger::word_type;

    const size_t bits = UInteger::width() - leading_ones;

    constexpr auto full_mask = static_cast<word_type>(-1);
    const auto full_mask_words = bits / static_cast<size_t>(UInteger::word_width());
    const auto remaining_bits = bits % static_cast<size_t>(UInteger::word_width());

    const typename UInteger::word_type last_word_mask = (static_cast<word_type>(1) << bits) - 1;

    UInteger mask;
    auto counter = 0U;
    for (; counter < full_mask_words; ++counter)
    {
        mask.set_word(counter, full_mask);
    }
    if (remaining_bits > 0)
    {
        mask.set_word(counter, last_word_mask);
    }
    return ~mask;
}

template <class UInteger, class Function>
[[nodiscard]] UInteger approx_operation_post_masking(const UInteger& a, const UInteger& b,
                                                     Function fun,
                                                     const size_t bits = UInteger::width())
{
    const UInteger result = fun(a, b);
    const UInteger mask = generate_bitmask<UInteger>(bits);

    return result & mask;
}

template <class UInteger>
[[nodiscard]] UInteger approx_add_post_masking(const UInteger& a, const UInteger& b,
                                               const size_t bits = UInteger::width())
{
    return approx_operation_post_masking(a, b, &aarith::add<UInteger::width()>, bits);
}

template <class UInteger>
[[nodiscard]] UInteger approx_mul_post_masking(const UInteger& a, const UInteger& b,
                                               const size_t bits = UInteger::width())
{
    return approx_operation_post_masking(a, b, &aarith::mul<UInteger::width()>, bits);
}

template <class UInteger>
[[nodiscard]] UInteger approx_sub_post_masking(const UInteger& a, const UInteger& b,
                                               const size_t bits = UInteger::width())
{
    return approx_operation_post_masking(a, b, &aarith::sub<UInteger::width()>, bits);
}

template <class UInteger>
[[nodiscard]] UInteger approx_div_post_masking(const UInteger& a, const UInteger& b,
                                               const size_t bits = UInteger::width())
{
    return approx_operation_post_masking(a, b, &aarith::div<UInteger>, bits);
}

template <class UInteger>
[[nodiscard]] UInteger approx_rem_post_masking(const UInteger& a, const UInteger& b,
                                               const size_t bits = UInteger::width())
{
    return approx_operation_post_masking(a, b, &aarith::remainder<UInteger>, bits);
}

template <class UInteger, class Function>
[[nodiscard]] UInteger approx_operation_pre_masking(const UInteger& a, const UInteger& b,
                                                    Function fun,
                                                    const size_t bits = UInteger::width())
{
    const UInteger mask = generate_bitmask<UInteger>(bits);
    auto const a_masked = a & mask;
    auto const b_masked = b & mask;

    return fun(a_masked, b_masked);
}

template <class UInteger>
[[nodiscard]] UInteger approx_add_pre_masking(const UInteger& a, const UInteger& b,
                                              const size_t bits = UInteger::width())
{
    return approx_operation_pre_masking(
        a, b, [](auto const& a, auto const& b) { return aarith::add<UInteger::width()>(a, b); },
        bits);
}

template <class UInteger>
[[nodiscard]] UInteger approx_mul_pre_masking(const UInteger& a, const UInteger& b,
                                              const size_t bits = UInteger::width())
{
    return approx_operation_pre_masking(a, b, &aarith::mul<UInteger::width()>, bits);
}

template <class UInteger>
[[nodiscard]] UInteger approx_sub_pre_masking(const UInteger& a, const UInteger& b,
                                              const size_t bits = UInteger::width())
{
    return approx_operation_pre_masking(a, b, &aarith::sub<UInteger::width()>, bits);
}

template <class UInteger>
[[nodiscard]] UInteger approx_div_pre_masking(const UInteger& a, const UInteger& b,
                                              const size_t bits = UInteger::width())
{
    return approx_operation_pre_masking(a, b, &aarith::div<UInteger>, bits);
}

template <class UInteger>
[[nodiscard]] UInteger approx_rem_pre_masking(const UInteger& a, const UInteger& b,
                                              const size_t bits = UInteger::width())
{
    return approx_operation_pre_masking(a, b, &aarith::remainder<UInteger>, bits);
}

/**
 * @brief Multiplies the given most-significand portion of two uintegers by masking the partial
 * products used in the multiplication
 *
 * @tparam Width The width of the used uintegers
 * @param opd1 Multiplier
 * @param opd2 Multiplicand
 * @param bits Number of most-significand bits to be calculated
 * @return The result of the multiplication with double the size of the inputs
 */
template <size_t width>
auto approx_uint_bitmasking_mul(const uinteger<width>& opd1, const uinteger<width>& opd2,
                                const size_t bits) -> uinteger<2 * width>
{
    constexpr auto product_width = 2 * width;

    auto const mask = generate_bitmask<uinteger<product_width>>(bits);

    uinteger<product_width> opd2_extended = width_cast<product_width, width>(opd2);

    uinteger<product_width> product;
    for (auto i = 0U; i < width; ++i)
    {
        auto const opd2_masked = opd2_extended & mask;
        product = ((opd1.bit(i) == 0) ? product : add(product, opd2_masked));
        opd2_extended <<= 1;
    }

    return product;
}

template <size_t W, size_t V>
[[nodiscard]] uinteger<std::max(W, V)> trivial_approx_add(const uinteger<W>& a,
                                                          const uinteger<V>& b)
{


    const auto word_adder = [](const typename uinteger<W>::word_type a_,
                               const typename uinteger<V>::word_type b_) { return a_ + b_; };

    uinteger<std::max(W, V)> result = zip_with_expand<decltype(word_adder),W,V>(a, b, word_adder);

    return result;
}

} // namespace aarith<|MERGE_RESOLUTION|>--- conflicted
+++ resolved
@@ -1,13 +1,9 @@
 #pragma once
 
-#include "aarith/integer/uinteger.hpp"
+#include <aarith/integer/uinteger.hpp>
 #include <aarith/integer/uinteger_operations.hpp>
 #include <cstdint>
 #include <iostream>
-<<<<<<< HEAD
-#include <aarith/integer/uinteger.hpp>
-=======
->>>>>>> 5c115ea1
 
 namespace aarith {
 
@@ -46,7 +42,7 @@
 }
 
 template <class UInteger, class Function>
-[[nodiscard]] UInteger approx_operation_post_masking(const UInteger& a, const UInteger& b,
+[[nodiscard]] UInteger approx_operation_post_masking(const UInteger& a, const UInteger b,
                                                      Function fun,
                                                      const size_t bits = UInteger::width())
 {
@@ -57,42 +53,42 @@
 }
 
 template <class UInteger>
-[[nodiscard]] UInteger approx_add_post_masking(const UInteger& a, const UInteger& b,
+[[nodiscard]] UInteger approx_add_post_masking(const UInteger& a, const UInteger b,
                                                const size_t bits = UInteger::width())
 {
     return approx_operation_post_masking(a, b, &aarith::add<UInteger::width()>, bits);
 }
 
 template <class UInteger>
-[[nodiscard]] UInteger approx_mul_post_masking(const UInteger& a, const UInteger& b,
+[[nodiscard]] UInteger approx_mul_post_masking(const UInteger& a, const UInteger b,
                                                const size_t bits = UInteger::width())
 {
     return approx_operation_post_masking(a, b, &aarith::mul<UInteger::width()>, bits);
 }
 
 template <class UInteger>
-[[nodiscard]] UInteger approx_sub_post_masking(const UInteger& a, const UInteger& b,
+[[nodiscard]] UInteger approx_sub_post_masking(const UInteger& a, const UInteger b,
                                                const size_t bits = UInteger::width())
 {
     return approx_operation_post_masking(a, b, &aarith::sub<UInteger::width()>, bits);
 }
 
 template <class UInteger>
-[[nodiscard]] UInteger approx_div_post_masking(const UInteger& a, const UInteger& b,
+[[nodiscard]] UInteger approx_div_post_masking(const UInteger& a, const UInteger b,
                                                const size_t bits = UInteger::width())
 {
     return approx_operation_post_masking(a, b, &aarith::div<UInteger>, bits);
 }
 
 template <class UInteger>
-[[nodiscard]] UInteger approx_rem_post_masking(const UInteger& a, const UInteger& b,
+[[nodiscard]] UInteger approx_rem_post_masking(const UInteger& a, const UInteger b,
                                                const size_t bits = UInteger::width())
 {
     return approx_operation_post_masking(a, b, &aarith::remainder<UInteger>, bits);
 }
 
 template <class UInteger, class Function>
-[[nodiscard]] UInteger approx_operation_pre_masking(const UInteger& a, const UInteger& b,
+[[nodiscard]] UInteger approx_operation_pre_masking(const UInteger& a, const UInteger b,
                                                     Function fun,
                                                     const size_t bits = UInteger::width())
 {
@@ -104,37 +100,35 @@
 }
 
 template <class UInteger>
-[[nodiscard]] UInteger approx_add_pre_masking(const UInteger& a, const UInteger& b,
+[[nodiscard]] UInteger approx_add_pre_masking(const UInteger& a, const UInteger b,
                                               const size_t bits = UInteger::width())
 {
-    return approx_operation_pre_masking(
-        a, b, [](auto const& a, auto const& b) { return aarith::add<UInteger::width()>(a, b); },
-        bits);
+    return approx_operation_pre_masking(a, b, &aarith::add<UInteger::width()>, bits);
 }
 
 template <class UInteger>
-[[nodiscard]] UInteger approx_mul_pre_masking(const UInteger& a, const UInteger& b,
+[[nodiscard]] UInteger approx_mul_pre_masking(const UInteger& a, const UInteger b,
                                               const size_t bits = UInteger::width())
 {
     return approx_operation_pre_masking(a, b, &aarith::mul<UInteger::width()>, bits);
 }
 
 template <class UInteger>
-[[nodiscard]] UInteger approx_sub_pre_masking(const UInteger& a, const UInteger& b,
+[[nodiscard]] UInteger approx_sub_pre_masking(const UInteger& a, const UInteger b,
                                               const size_t bits = UInteger::width())
 {
     return approx_operation_pre_masking(a, b, &aarith::sub<UInteger::width()>, bits);
 }
 
 template <class UInteger>
-[[nodiscard]] UInteger approx_div_pre_masking(const UInteger& a, const UInteger& b,
+[[nodiscard]] UInteger approx_div_pre_masking(const UInteger& a, const UInteger b,
                                               const size_t bits = UInteger::width())
 {
     return approx_operation_pre_masking(a, b, &aarith::div<UInteger>, bits);
 }
 
 template <class UInteger>
-[[nodiscard]] UInteger approx_rem_pre_masking(const UInteger& a, const UInteger& b,
+[[nodiscard]] UInteger approx_rem_pre_masking(const UInteger& a, const UInteger b,
                                               const size_t bits = UInteger::width())
 {
     return approx_operation_pre_masking(a, b, &aarith::remainder<UInteger>, bits);
@@ -176,11 +170,10 @@
                                                           const uinteger<V>& b)
 {
 
-
     const auto word_adder = [](const typename uinteger<W>::word_type a_,
                                const typename uinteger<V>::word_type b_) { return a_ + b_; };
 
-    uinteger<std::max(W, V)> result = zip_with_expand<decltype(word_adder),W,V>(a, b, word_adder);
+    uinteger<std::max(W, V)> result = zip_with_expand<decltype(word_adder), W, V>(a, b, word_adder);
 
     return result;
 }
