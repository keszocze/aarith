#pragma once

#include <aarith/types/integer.hpp>
#include <aarith/types/traits.hpp>
<<<<<<< HEAD
=======
#include <aarith/utilities/bit_operations.hpp>

#include <iostream>
>>>>>>> 451fc00b

namespace aarith {

/**
 * @brief Adds two unsigned integers
 *
 * @note No Type conversion is performed. If the bit widths do not match, the code will not compile!
 *
 * @tparam UInteger The unsigned integer instance used for the operation
 * @param a First summand
 * @param b Second summand
 * @return Sum of a and b
 */
template <class UInteger>
[[nodiscard]] auto exact_uint_add(const UInteger& a, const UInteger& b) -> UInteger
{
    static_assert(is_integral<UInteger>::value);
    static_assert(is_unsigned<UInteger>::value);

    UInteger sum;
    typename UInteger::word_type carry{0};
    for (auto i = 0U; i < a.word_count(); ++i)
    {
        auto const partial_sum = a.word(i) + b.word(i) + carry;
        carry = (partial_sum < a.word(i) || partial_sum < b.word(i)) ? 1 : 0;
        sum.set_word(i, partial_sum);
    }
    return sum;
}

/**
 * @brief Computes the difference of two unsigned integers.
 *
 * @note No Type conversion is performed. If the bit widths do not match, the code will not compile!
 *
 * @tparam UInteger The unsigned integer instance used for the operation
 * @param a Minuend
 * @param b Subtrahend
 * @return Difference between a and b
 */
template <class UInteger>
[[nodiscard]] auto exact_uint_sub(const UInteger& a, const UInteger& b) -> UInteger
{
    static_assert(is_integral<UInteger>::value);
    static_assert(is_unsigned<UInteger>::value);

    UInteger sum;
    typename UInteger::word_type borrow{0};
    for (auto i = 0U; i < a.word_count(); ++i)
    {

        auto const a_word = a.word(i);
        auto const b_word = b.word(i);
        auto const subtrahend = b_word + borrow;
        auto const partial_diff = a_word - subtrahend;

        /*
         * The new borrow originates from either
         * a) the minuend being smaller than the subtrahend or
         * b) the subtrahend being smaller than the raw word of the uinteger b
         *
         * The case b) arises when the current word of b consists of ones only and there is
         * an "incoming" borrow.
         */

        borrow = ((a_word < subtrahend) || (subtrahend < b_word)) ? 1 : 0;
        sum.set_word(i, partial_diff);
    }
    return sum;
}

<<<<<<< HEAD

template <std::size_t W> auto restoring_division(const uinteger<W>& a, const uinteger<W>& b) -> uinteger<W>
{
    using UInteger = uinteger<W>;
    using LargeUInteger = uinteger<2*W>;
    LargeUInteger R = width_cast<2*W>(a);
    LargeUInteger D = (a << a.width());

    
}

/*
template <class UInteger> class exact_integer_operations
=======
/**
 * @brief Multiplies two unsigned integers.
 *
 * @note No Type conversion is performed. If the bit widths do not match, the code will not compile!
 *
 * This implements the most simply multiplication by adding up the number the correct number of
 * times. This is, of course, rather slow.
 *
 * @todo Actually complete the implementation
 *
 * @tparam UInteger The unsigned integer instance used for the operation
 * @param a First multiplicant
 * @param b Second multiplicant
 * @return Product of a and b
 */
template <class UInteger>[[nodiscard]] UInteger exact_uint_mul(const UInteger& a, const UInteger& b)
>>>>>>> 451fc00b
{

    // TODO does it make sense to count the ones first?

    UInteger shift_creation_mask = b;
    UInteger summand = a;
    UInteger result{0U};

    auto last_bit_set = [](const UInteger n) {
        typename UInteger::word_type one{1U};
        return (n.word(0) & one);
    };

    size_t to_shift = 0;

    while (!shift_creation_mask.is_zero())
    {
        if (last_bit_set(shift_creation_mask))
        {
            summand = (summand << to_shift);
            result = exact_uint_add(result, summand);
            to_shift = 1;
        }
        else
        {
            ++to_shift;
        }
        shift_creation_mask = (shift_creation_mask >> 1);
    }

    return result;
}

/**
 * @brief Multiplies two unsigned integers.
 *
 * @note No Type conversion is performed. If the bit widths do not match, the code will not compile!
 *
 * The method implements Karatsuba's Algorithm https://en.wikipedia.org/wiki/Karatsuba_algorithm
 *
 * @todo Actually complete the implementation
 *
 * @tparam UInteger The unsigned integer instance used for the operation
 * @param a First multiplicant
 * @param b Second multiplicant
 * @return Product of a and b
 */
template <class UInteger>
[[nodiscard]] auto karatsuba(const UInteger& a, const UInteger& b) -> UInteger
{
    // base case, we can stop recursion now
    if (UInteger::width() <= 32)
    {

        uint64_t result_uint64 = a.word(0) * b.word(0);
        UInteger result;
        result.set_word(0, result_uint64);
        return result;
    }
    else
    {
        throw "currently unsupported";
    }
}



} // namespace aarith<|MERGE_RESOLUTION|>--- conflicted
+++ resolved
@@ -2,12 +2,9 @@
 
 #include <aarith/types/integer.hpp>
 #include <aarith/types/traits.hpp>
-<<<<<<< HEAD
-=======
 #include <aarith/utilities/bit_operations.hpp>
 
 #include <iostream>
->>>>>>> 451fc00b
 
 namespace aarith {
 
@@ -79,21 +76,6 @@
     return sum;
 }
 
-<<<<<<< HEAD
-
-template <std::size_t W> auto restoring_division(const uinteger<W>& a, const uinteger<W>& b) -> uinteger<W>
-{
-    using UInteger = uinteger<W>;
-    using LargeUInteger = uinteger<2*W>;
-    LargeUInteger R = width_cast<2*W>(a);
-    LargeUInteger D = (a << a.width());
-
-    
-}
-
-/*
-template <class UInteger> class exact_integer_operations
-=======
 /**
  * @brief Multiplies two unsigned integers.
  *
@@ -110,8 +92,8 @@
  * @return Product of a and b
  */
 template <class UInteger>[[nodiscard]] UInteger exact_uint_mul(const UInteger& a, const UInteger& b)
->>>>>>> 451fc00b
 {
+    static_assert(is_integral<UInteger>::value);
 
     // TODO does it make sense to count the ones first?
 
@@ -176,6 +158,16 @@
     }
 }
 
+template <std::size_t W> auto restoring_division(const uinteger<W>& a, const uinteger<W>& b) -> uinteger<W>
+{
+    using UInteger = uinteger<W>;
+    using LargeUInteger = uinteger<2*W>;
+    LargeUInteger R = width_cast<2*W>(a);
+    LargeUInteger D = (a << a.width());
 
+    UInteger result{0U};
+
+    
+}
 
 } // namespace aarith