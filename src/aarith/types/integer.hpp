#pragma once

#include "aarith/utilities/bit_operations.hpp"
#include "traits.hpp"
#include <algorithm>
#include <array>
#include <cstdint>
#include <iostream>
#include <type_traits>
#include <stdexcept>

namespace aarith {

template <size_t Width> class uinteger
{
public:
    using word_type = uint64_t;
    using bit_type = word_type;
    static_assert(Width > 0, "Width must be at least 1 (bit)");

    uinteger() = default;

    template <class T>
    explicit uinteger(T n)
        : words{{0}}
    {
        static_assert(std::is_integral<T>::value, "Only integral values are supported");
        static_assert(!std::is_signed<T>::value, "Only unsigned numbers are supported");
        static_assert(sizeof(T) * 8 <= sizeof(word_type) * 8,
                      "Only up to 64 bit integers are supported");
        // TODO understand, why this has to be commented out!
        // static_assert(sizeof(T) * 8 <= Width, "Data type can not fit provided number");

        words[0] = n;
    }

    template <class... Args> static auto from_words(Args... args) -> uinteger
    {
        uinteger uint;
        uint.set_words(args...);
        return uint;
    }

    [[nodiscard]] static constexpr auto word_width() noexcept -> size_t
    {
        return sizeof(word_type) * 8;
    }

    [[nodiscard]] static constexpr auto word_count() noexcept -> size_t
    {
        return size_in_words<word_type>(Width);
    }

    [[nodiscard]] static constexpr auto word_mask(size_t index) noexcept -> word_type
    {
        constexpr word_type other_masks = static_cast<word_type>(-1); // all ones, e.g. no masking
        constexpr word_type last_mask =
            (width() % word_width() != 0)
                ? (static_cast<word_type>(1) << (width() % word_width())) - 1
                : static_cast<word_type>(-1);
        return (index == word_count() - 1) ? last_mask : other_masks;
    };

    [[nodiscard]] static constexpr auto width() noexcept -> size_t
    {
        return Width;
    }

    [[nodiscard]] auto word(size_t index) const -> word_type
    {
        return words[index];
    }

    void set_word(size_t index, word_type value)
    {
        if (index >= word_count()) {
            std::string msg;
            msg += "Trying to access word with index ";
            msg += std::to_string(index);
            msg +=" for uinteger<";
            msg += std::to_string(width());
            msg +="> with max index ";
            msg += std::to_string(word_count()-1);


            throw std::out_of_range(msg);
        }
        words[index] = value & word_mask(index);
    }

    // Sets the words to the given values, where the rightern-most argument corresponds to word 0.
    template <class... Args> void set_words(Args... args)
    {
        set_word_recursively<0>(args...);
    }

    static constexpr auto word_index(size_t bit_index) -> size_t
    {
        return bit_index / word_width();
    }

    void set_bit(size_t index, bit_type value)
    {
        auto const the_word = word(word_index(index));
        auto const masked_word = the_word & ~(static_cast<word_type>(1) << (index % word_width()));
        set_word(word_index(index),
                 masked_word | (static_cast<word_type>(value & 1) << (index % word_width())));
    }

    auto bit(size_t index) const -> bit_type
    {
        auto const the_word = word(index / word_width());
        auto const masked_bit = the_word & (static_cast<word_type>(1) << (index % word_width()));
        return static_cast<bit_type>(masked_bit > 0 ? 1 : 0);
    }

<<<<<<< HEAD
    template <size_t Count> auto bits(size_t index) const -> uinteger<Count>
    {
        uinteger<Count> result;
        for (auto i = 0U; i < Count; ++i)
        {
            result.set_bit(i, bit(index + i));
        }
        return result;
=======
    [[nodiscard]] bool is_zero() const noexcept
    {
        return std::all_of(words.begin(), words.end(), [](const word_type& w) {
            word_type zero = 0U;
            return w == zero;
        });
    }

    [[nodiscard]] explicit operator bool() const noexcept
    {
        return std::any_of(words.begin(), words.end(), [](const word_type& w) {
            word_type zero = 0U;
            return w != zero;
        });
    }

    constexpr auto begin() const noexcept
    {
        return words.begin();
    }

    constexpr auto end() const noexcept
    {
        return words.end();
    }

    constexpr auto cbegin() const noexcept
    {
        return words.cbegin();
    }

    constexpr auto cend() const noexcept
    {
        return words.cend();
    }

    constexpr auto rbegin() const noexcept
    {
        return words.rbegin();
    }

    constexpr auto rend() const noexcept
    {
        return words.rend();
    }

    constexpr auto  crbegin() const noexcept
    {
        return words.bcregin();
    }

    constexpr auto crend() const noexcept
    {
        return words.crend();
>>>>>>> 115a8278
    }

    auto operator<<=(const size_t shift_by) -> uinteger&
    {
        return *this = *this << shift_by;
    }

    auto operator>>=(const size_t shift_by) -> uinteger&
    {
        return *this = *this >> shift_by;
    }

    auto operator+=(const uinteger<Width> addend) -> uinteger&
    {
        return *this = *this + addend;
    }

private:
    template <size_t index, class... Args>
    auto set_word_recursively(word_type value, Args... args) -> size_t
    {
        static_assert(index < word_count(), "too many initializer words");
        auto const count = set_word_recursively<index + 1>(args...);
        words[count - index] = value & word_mask(index);
        return count;
    }

    template <size_t index> auto set_word_recursively(word_type value) -> size_t
    {
        static_assert(index < word_count(), "too many initializer words");
        words[0] = value & word_mask(index);
        return index;
    }

    std::array<word_type, word_count()> words{{0}};
};

template <size_t Width> class is_integral<uinteger<Width>>
{
public:
    static constexpr bool value = true;
};

template <size_t Width> class is_unsigned<uinteger<Width>>
{
public:
    static constexpr bool value = true;
};

template <size_t DestinationWidth, size_t SourceWidth>
[[nodiscard]] auto width_cast(const uinteger<SourceWidth>& source) -> uinteger<DestinationWidth>
{
    uinteger<DestinationWidth> destination;
    if constexpr (DestinationWidth >= SourceWidth)
    {
        for (auto i = 0U; i < source.word_count(); ++i)
        {
            destination.set_word(i, source.word(i));
        }
    }
    else
    {
        for (auto i = 0U; i < destination.word_count(); ++i)
        {
            destination.set_word(i, source.word(i));
        }
    }
    return destination;
}

template <size_t Width> auto operator<<(const uinteger<Width>& lhs, size_t rhs) -> uinteger<Width>
{
    if (rhs >= Width)
    {
        return uinteger<Width>(0U);
    }
    if (rhs == 0)
    {
        return lhs;
    }

<<<<<<< HEAD
=======
template <size_t Width>
[[nodiscard]] auto operator<<(const uinteger<Width>& lhs, const uint32_t rhs) -> uinteger<Width>
{
>>>>>>> 115a8278
    uinteger<Width> shifted;
    const auto skip_words = rhs / lhs.word_width();
    const auto shift_word_left = rhs - skip_words * lhs.word_width();
    const auto shift_word_right = lhs.word_width() - shift_word_left;

    for (auto counter = lhs.word_count(); counter > 0; --counter)
    {
        if (counter + skip_words < lhs.word_count())
        {
            typename uinteger<Width>::word_type new_word;
            new_word = lhs.word(counter) << shift_word_left;
<<<<<<< HEAD
            if (shift_word_right < lhs.word_width())
            {
                new_word = new_word | (lhs.word(counter - 1) >> shift_word_right);
            }
=======
            new_word = new_word | (lhs.word(counter - 1) >> shift_word_right);
>>>>>>> 115a8278
            shifted.set_word(counter + skip_words, new_word);
        }
    }
    typename uinteger<Width>::word_type new_word;
    new_word = lhs.word(0) << shift_word_left;
    shifted.set_word(skip_words, new_word);

    return shifted;
}

template <size_t Width>
<<<<<<< HEAD
auto operator>>(const uinteger<Width>& lhs, const size_t rhs) -> uinteger<Width>
{
    if (rhs >= Width)
    {
        return uinteger<Width>(0U);
    }
    if (rhs == 0)
    {
        return lhs;
    }

    uinteger<Width> shifted;
    const auto skip_words = rhs / lhs.word_width();
    const auto shift_word_right = rhs - skip_words * lhs.word_width();
    const auto shift_word_left = lhs.word_width() - shift_word_right;

    for (auto counter = 0U; counter < lhs.word_count(); ++counter)
    {
        if (skip_words <= counter)
        {
            typename uinteger<Width>::word_type new_word;
            new_word = lhs.word(counter) >> shift_word_right;
            if (shift_word_left < lhs.word_width() && counter + 1 < lhs.word_count())
            {
                new_word = new_word | (lhs.word(counter + 1) << shift_word_left);
            }
            shifted.set_word(counter - skip_words, new_word);
        }
    }
    typename uinteger<Width>::word_type new_word;
    new_word = lhs.word(lhs.word_count() - 1) >> shift_word_right;
    shifted.set_word(lhs.word_count() - skip_words - 1, new_word);

    return shifted;
}

template <size_t Width>
auto operator&(const uinteger<Width>& lhs, const uinteger<Width>& rhs) -> uinteger<Width>
=======
[[nodiscard]] auto operator&(const uinteger<Width>& lhs, const uinteger<Width>& rhs)
    -> uinteger<Width>
>>>>>>> 115a8278
{
    uinteger<Width> logical_and;
    for (auto counter = 0U; counter < lhs.word_count(); ++counter)
    {
        logical_and.set_word(counter, lhs.word(counter) & rhs.word(counter));
    }
    return logical_and;
}

template <size_t Width>
<<<<<<< HEAD
auto operator|(const uinteger<Width>& lhs, const uinteger<Width>& rhs) -> uinteger<Width>
=======
[[nodiscard]] auto operator|(const uinteger<Width>& lhs, const uinteger<Width>& rhs)
    -> uinteger<Width>
>>>>>>> 115a8278
{
    uinteger<Width> logical_or;
    for (auto counter = 0U; counter < lhs.word_count(); ++counter)
    {
        logical_or.set_word(counter, lhs.word(counter) | rhs.word(counter));
    }
    return logical_or;
}

<<<<<<< HEAD
template <size_t Width> auto operator~(const uinteger<Width>& rhs) -> uinteger<Width>
=======
template <size_t Width>[[nodiscard]] auto operator~(const uinteger<Width>& rhs) -> uinteger<Width>
>>>>>>> 115a8278
{
    uinteger<Width> logical_not;
    for (auto counter = 0U; counter < rhs.word_count(); ++counter)
    {
        logical_not.set_word(counter, ~rhs.word(counter));
    }
    return logical_not;
}

template <size_t Width> auto abs_two_complement(const uinteger<Width>& value) -> uinteger<Width>
{
    if (value.bit(Width - 1) == 1)
    {
        const uinteger<Width> one(1U);
        return ~value + one;
    }
    return value;
}

} // namespace aarith<|MERGE_RESOLUTION|>--- conflicted
+++ resolved
@@ -114,7 +114,6 @@
         return static_cast<bit_type>(masked_bit > 0 ? 1 : 0);
     }
 
-<<<<<<< HEAD
     template <size_t Count> auto bits(size_t index) const -> uinteger<Count>
     {
         uinteger<Count> result;
@@ -123,7 +122,23 @@
             result.set_bit(i, bit(index + i));
         }
         return result;
-=======
+    }
+
+    auto operator<<=(const size_t shift_by) -> uinteger&
+    {
+        return *this = *this << shift_by;
+    }
+
+    auto operator>>=(const size_t shift_by) -> uinteger&
+    {
+        return *this = *this >> shift_by;
+    }
+
+    auto operator+=(const uinteger<Width> addend) -> uinteger&
+    {
+        return *this = *this + addend;
+    }
+
     [[nodiscard]] bool is_zero() const noexcept
     {
         return std::all_of(words.begin(), words.end(), [](const word_type& w) {
@@ -178,22 +193,6 @@
     constexpr auto crend() const noexcept
     {
         return words.crend();
->>>>>>> 115a8278
-    }
-
-    auto operator<<=(const size_t shift_by) -> uinteger&
-    {
-        return *this = *this << shift_by;
-    }
-
-    auto operator>>=(const size_t shift_by) -> uinteger&
-    {
-        return *this = *this >> shift_by;
-    }
-
-    auto operator+=(const uinteger<Width> addend) -> uinteger&
-    {
-        return *this = *this + addend;
     }
 
 private:
@@ -249,8 +248,11 @@
     return destination;
 }
 
-template <size_t Width> auto operator<<(const uinteger<Width>& lhs, size_t rhs) -> uinteger<Width>
-{
+template <size_t Width>
+[[nodiscard]] auto operator<<(const uinteger<Width>& lhs, const uint32_t rhs)
+-> uinteger<Width>
+{
+
     if (rhs >= Width)
     {
         return uinteger<Width>(0U);
@@ -260,31 +262,21 @@
         return lhs;
     }
 
-<<<<<<< HEAD
-=======
-template <size_t Width>
-[[nodiscard]] auto operator<<(const uinteger<Width>& lhs, const uint32_t rhs) -> uinteger<Width>
-{
->>>>>>> 115a8278
     uinteger<Width> shifted;
     const auto skip_words = rhs / lhs.word_width();
     const auto shift_word_left = rhs - skip_words * lhs.word_width();
     const auto shift_word_right = lhs.word_width() - shift_word_left;
 
-    for (auto counter = lhs.word_count(); counter > 0; --counter)
-    {
-        if (counter + skip_words < lhs.word_count())
+    for(auto counter = lhs.word_count(); counter > 0; --counter)
+    {
+        if(counter + skip_words < lhs.word_count())
         {
             typename uinteger<Width>::word_type new_word;
             new_word = lhs.word(counter) << shift_word_left;
-<<<<<<< HEAD
             if (shift_word_right < lhs.word_width())
             {
                 new_word = new_word | (lhs.word(counter - 1) >> shift_word_right);
             }
-=======
-            new_word = new_word | (lhs.word(counter - 1) >> shift_word_right);
->>>>>>> 115a8278
             shifted.set_word(counter + skip_words, new_word);
         }
     }
@@ -296,7 +288,6 @@
 }
 
 template <size_t Width>
-<<<<<<< HEAD
 auto operator>>(const uinteger<Width>& lhs, const size_t rhs) -> uinteger<Width>
 {
     if (rhs >= Width)
@@ -334,14 +325,11 @@
 }
 
 template <size_t Width>
-auto operator&(const uinteger<Width>& lhs, const uinteger<Width>& rhs) -> uinteger<Width>
-=======
 [[nodiscard]] auto operator&(const uinteger<Width>& lhs, const uinteger<Width>& rhs)
-    -> uinteger<Width>
->>>>>>> 115a8278
+-> uinteger<Width>
 {
     uinteger<Width> logical_and;
-    for (auto counter = 0U; counter < lhs.word_count(); ++counter)
+    for(auto counter = 0U; counter < lhs.word_count(); ++counter)
     {
         logical_and.set_word(counter, lhs.word(counter) & rhs.word(counter));
     }
@@ -349,29 +337,21 @@
 }
 
 template <size_t Width>
-<<<<<<< HEAD
-auto operator|(const uinteger<Width>& lhs, const uinteger<Width>& rhs) -> uinteger<Width>
-=======
 [[nodiscard]] auto operator|(const uinteger<Width>& lhs, const uinteger<Width>& rhs)
     -> uinteger<Width>
->>>>>>> 115a8278
 {
     uinteger<Width> logical_or;
-    for (auto counter = 0U; counter < lhs.word_count(); ++counter)
+    for(auto counter = 0U; counter < lhs.word_count(); ++counter)
     {
         logical_or.set_word(counter, lhs.word(counter) | rhs.word(counter));
     }
     return logical_or;
 }
 
-<<<<<<< HEAD
-template <size_t Width> auto operator~(const uinteger<Width>& rhs) -> uinteger<Width>
-=======
 template <size_t Width>[[nodiscard]] auto operator~(const uinteger<Width>& rhs) -> uinteger<Width>
->>>>>>> 115a8278
 {
     uinteger<Width> logical_not;
-    for (auto counter = 0U; counter < rhs.word_count(); ++counter)
+    for(auto counter = 0U; counter < rhs.word_count(); ++counter)
     {
         logical_not.set_word(counter, ~rhs.word(counter));
     }
