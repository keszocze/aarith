--- conflicted
+++ resolved
@@ -2,13 +2,13 @@
 
 #include "aarith/utilities/bit_operations.hpp"
 #include "traits.hpp"
+#include <algorithm>
 #include <array>
 #include <cstdint>
 #include <iostream>
+#include <stdexcept>
 #include <string>
 #include <type_traits>
-#include <stdexcept>
-#include <algorithm>
 
 namespace aarith {
 
@@ -29,8 +29,7 @@
         static_assert(!std::is_signed<T>::value, "Only unsigned numbers are supported");
         static_assert(sizeof(T) * 8 <= sizeof(word_type) * 8,
                       "Only up to 64 bit integers are supported");
-        // TODO understand, why this has to be commented out!
-        // static_assert(sizeof(T) * 8 <= Width, "Data type can not fit provided number");
+//        static_assert(sizeof(T) * 8 <= Width, "Data type can not fit provided number");
 
         words[0] = n;
     }
@@ -54,19 +53,13 @@
 
     [[nodiscard]] static constexpr auto word_mask(size_t index) noexcept -> word_type
     {
+
         constexpr word_type other_masks = static_cast<word_type>(-1); // all ones, e.g. no masking
-<<<<<<< HEAD
         constexpr word_type last_mask =
             (width() % word_width() != 0)
                 ? (static_cast<word_type>(1) << (width() % word_width())) - 1
                 : static_cast<word_type>(-1);
         return (index == word_count() - 1) ? last_mask : other_masks;
-=======
-        constexpr word_type last_mask = (static_cast<word_type>(1) << (width() % word_width())) - 1;
-
-        return ((index == word_count() - 1) && (width() % word_width() != 0)) ? last_mask
-                                                                              : other_masks;
->>>>>>> d1967278
     };
 
     [[nodiscard]] static constexpr auto width() noexcept -> size_t
@@ -81,15 +74,15 @@
 
     void set_word(size_t index, word_type value)
     {
-        if (index >= word_count()) {
+        if (index >= word_count())
+        {
             std::string msg;
             msg += "Trying to access word with index ";
             msg += std::to_string(index);
-            msg +=" for uinteger<";
+            msg += " for uinteger<";
             msg += std::to_string(width());
-            msg +="> with max index ";
-            msg += std::to_string(word_count()-1);
-
+            msg += "> with max index ";
+            msg += std::to_string(word_count() - 1);
 
             throw std::out_of_range(msg);
         }
@@ -193,7 +186,7 @@
         return words.rend();
     }
 
-    constexpr auto  crbegin() const noexcept
+    constexpr auto crbegin() const noexcept
     {
         return words.bcregin();
     }
@@ -257,8 +250,7 @@
 }
 
 template <size_t Width>
-[[nodiscard]] auto operator<<(const uinteger<Width>& lhs, const uint32_t rhs)
--> uinteger<Width>
+[[nodiscard]] auto operator<<(const uinteger<Width>& lhs, const uint32_t rhs) -> uinteger<Width>
 {
 
     if (rhs >= Width)
@@ -269,23 +261,6 @@
     {
         return lhs;
     }
-
-<<<<<<< HEAD
-=======
-template <size_t Width> auto to_string(const uinteger<Width>& uint) -> std::string
-{
-    std::string result;
-    for (auto i = Width; i > 0; --i)
-    {
-        result += uint.bit(i - 1) == 0 ? '0' : '1';
-    }
-    return result;
-}
-
-template <size_t Width>
-auto operator<<(const uinteger<Width>& lhs, const uint32_t rhs) -> uinteger<Width>
-{
->>>>>>> d1967278
     uinteger<Width> shifted;
     const auto skip_words = rhs / lhs.word_width();
     const auto shift_word_left = rhs - skip_words * lhs.word_width();
@@ -297,14 +272,10 @@
         {
             typename uinteger<Width>::word_type new_word;
             new_word = lhs.word(counter) << shift_word_left;
-<<<<<<< HEAD
             if (shift_word_right < lhs.word_width())
             {
                 new_word = new_word | (lhs.word(counter - 1) >> shift_word_right);
             }
-=======
-            new_word = new_word | (lhs.word(counter - 1) >> shift_word_right);
->>>>>>> d1967278
             shifted.set_word(counter + skip_words, new_word);
         }
     }
@@ -316,7 +287,6 @@
 }
 
 template <size_t Width>
-<<<<<<< HEAD
 auto operator>>(const uinteger<Width>& lhs, const size_t rhs) -> uinteger<Width>
 {
     if (rhs >= Width)
@@ -355,10 +325,7 @@
 
 template <size_t Width>
 [[nodiscard]] auto operator&(const uinteger<Width>& lhs, const uinteger<Width>& rhs)
--> uinteger<Width>
-=======
-auto operator&(const uinteger<Width>& lhs, const uinteger<Width>& rhs) -> uinteger<Width>
->>>>>>> d1967278
+    -> uinteger<Width>
 {
     uinteger<Width> logical_and;
     for (auto counter = 0U; counter < lhs.word_count(); ++counter)
@@ -369,12 +336,7 @@
 }
 
 template <size_t Width>
-<<<<<<< HEAD
-[[nodiscard]] auto operator|(const uinteger<Width>& lhs, const uinteger<Width>& rhs)
-    -> uinteger<Width>
-=======
 auto operator|(const uinteger<Width>& lhs, const uinteger<Width>& rhs) -> uinteger<Width>
->>>>>>> d1967278
 {
     uinteger<Width> logical_or;
     for (auto counter = 0U; counter < lhs.word_count(); ++counter)
@@ -384,11 +346,7 @@
     return logical_or;
 }
 
-<<<<<<< HEAD
 template <size_t Width>[[nodiscard]] auto operator~(const uinteger<Width>& rhs) -> uinteger<Width>
-=======
-template <size_t Width> auto operator~(const uinteger<Width>& rhs) -> uinteger<Width>
->>>>>>> d1967278
 {
     uinteger<Width> logical_not;
     for (auto counter = 0U; counter < rhs.word_count(); ++counter)
@@ -398,7 +356,6 @@
     return logical_not;
 }
 
-<<<<<<< HEAD
 template <size_t Width> auto abs_two_complement(const uinteger<Width>& value) -> uinteger<Width>
 {
     if (value.bit(Width - 1) == 1)
@@ -421,6 +378,4 @@
     return Width;
 }
 
-=======
->>>>>>> d1967278
 } // namespace aarith