--- conflicted
+++ resolved
@@ -114,7 +114,6 @@
         return static_cast<bit_type>(masked_bit > 0 ? 1 : 0);
     }
 
-<<<<<<< HEAD
     [[nodiscard]] bool is_zero() const
     {
         return std::all_of(words.begin(), words.end(), [](const word_type &w) {
@@ -123,8 +122,6 @@
         });
     }
 
-
-=======
     template <size_t Count> auto bits(size_t index) const -> uinteger<Count>
     {
         uinteger<Count> result;
@@ -135,7 +132,6 @@
         return result;
     }
 
->>>>>>> 62bdbf77
     auto operator<<=(const size_t shift_by) -> uinteger&
     {
         return *this = *this << shift_by;
