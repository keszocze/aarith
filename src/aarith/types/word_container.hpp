#pragma once

#include <algorithm>

namespace aarith {

template <size_t Width, class WordType = uint64_t> class word_container
{
public:
    using word_type = WordType;
    using bit_type = WordType;
    static_assert(Width > 0, " Width must be at least 1 (bit)");

    /*
     * Constructrs etc.
     */

    word_container() = default;

<<<<<<< HEAD
    template <class T>
    explicit word_container(T n)
        : words{{0}}
    {
        static_assert(std::is_integral<T>::value, "Only integral values are supported");
        static_assert(!std::is_signed<T>::value, "Only unsigned numbers are supported");
        static_assert(sizeof(T) * 8 <= sizeof(word_type) * 8,
                      "Only up to 64 bit integers are supported");
        //        static_assert(sizeof(T) * 8 <= Width, "Data type can not fit provided number");

        words[0] = n;
    }

=======
>>>>>>> 2f223b23
    template <class... Args> word_container(Args... args)
    {
        set_words(args...);
    }

    template <class... Args> static auto from_words(Args... args) -> word_container
    {
        word_container wc;
        wc.set_words(args...);
        return wc;
    }

    template <size_t V> word_container(const word_container<V>& other)
    {
        static_assert(V <= Width, "Can not create a word_container from larger container");

        for (auto i = 0U; i < other.word_count(); ++i)
<<<<<<< HEAD
        {
            set_word(i, other.word(i));
        }
    }
    template <size_t V> word_container<Width> operator=(const word_container<V>& other)
    {
        static_assert(V <= Width, "Can not create a word_container from larger container");

        if constexpr (V == Width)
        {
            if (&other == this)
            {
                return *this;
            }
        }

        for (size_t i = 0U; i < other.word_count(); ++i)
        {
            set_word(i, other.word(i));
        }

        if constexpr (this->word_count() > other.word_count())
        {
            for (size_t i = other.word_count(); i < this->word_count(); ++i)
            {
                set_word(i, 0U);
            }
        }
        return *this;
    }

    /*
     * Getters
     */

    [[nodiscard]] static constexpr auto word_width() noexcept -> size_t
    {
        return sizeof(word_type) * 8;
    }

    [[nodiscard]] static constexpr auto word_count() noexcept -> size_t
    {
        return size_in_words<word_type>(Width);
    }

    [[nodiscard]] static constexpr auto width() noexcept -> size_t
    {
        return Width;
    }

    [[nodiscard]] auto word(size_t index) const -> word_type
    {
        return words[index];
    }

    auto bit(size_t index) const -> bit_type
    {
        auto const the_word = word(index / word_width());
        auto const masked_bit = the_word & (static_cast<word_type>(1) << (index % word_width()));
        return static_cast<bit_type>(masked_bit > 0 ? 1 : 0);
    }

    template <size_t Count> auto bits(size_t index) const -> word_container<Count>
    {
        word_container<Count> result;
        for (auto i = 0U; i < Count; ++i)
        {
            result.set_bit(i, bit(index + i));
        }
        return result;
    }

    /*
     * Setters
     */

    void set_bit(size_t index, bool value = true)
    {
        if (index >= width())
        {
            // TODO generate the string elsewhere
            std::string msg;
            msg += "Trying to access bit with index ";
            msg += std::to_string(index);
            msg += " for uinteger<";
            msg += std::to_string(width());
            msg += "> with max index ";
            msg += std::to_string(width() - 1);
            throw std::out_of_range(msg);
        }
        const size_t word_index = index / word_width();
        const size_t inner_word_index = index % word_width();
        word_type mask = (1ULL << inner_word_index);

        if (value)
        {
            words[word_index] |= mask;
        }
        else
        {
            words[word_index] &= ~mask;
        }
=======
        {
            set_word(i, other.word(i));
        }
    }
    template <size_t V> word_container<Width> operator=(const word_container<V>& other)
    {
        static_assert(V <= Width, "Can not create a word_container from larger container");

        if (&other != this)
        {
            for (size_t i = 0U; i < other.word_count(); ++i)
            {
                set_word(i, other.word(i));
            }

            if constexpr (this->word_count() > other.word_count())
            {
                for (size_t i = other.word_count(); i < this->word_count(); ++i)
                {
                    set_word(i, 0U);
                }
            }
        }
        return *this;
    }

    /*
     * Getters
     */

    [[nodiscard]] static constexpr auto word_width() noexcept -> size_t
    {
        return sizeof(word_type) * 8;
    }

    [[nodiscard]] static constexpr auto word_count() noexcept -> size_t
    {
        return size_in_words<word_type>(Width);
    }

    [[nodiscard]] static constexpr auto width() noexcept -> size_t
    {
        return Width;
    }

    [[nodiscard]] auto word(size_t index) const -> word_type
    {
        return words[index];
    }

    auto bit(size_t index) const -> bit_type
    {
        auto const the_word = word(index / word_width());
        auto const masked_bit = the_word & (static_cast<word_type>(1) << (index % word_width()));
        return static_cast<bit_type>(masked_bit > 0 ? 1 : 0);
    }

    template <size_t Count> auto bits(size_t index) const -> word_container<Count>
    {
        word_container<Count> result;
        for (auto i = 0U; i < Count; ++i)
        {
            result.set_bit(i, bit(index + i));
        }
        return result;
    }

    /*
     * Setters
     */

    void set_bit(size_t index, bool value = true)
    {
        if (index >= width())
        {
            // TODO generate the string elsewhere
            std::string msg;
            msg += "Trying to access bit with index ";
            msg += std::to_string(index);
            msg += " for uinteger<";
            msg += std::to_string(width());
            msg += "> with max index ";
            msg += std::to_string(width() - 1);
            throw std::out_of_range(msg);
        }
        const size_t word_index = index / word_width();
        const size_t inner_word_index = index % word_width();
        word_type mask = (1ULL << inner_word_index);

        if (value)
        {
            words[word_index] |= mask;
        }
        else
        {
            words[word_index] &= ~mask;
        }
>>>>>>> 2f223b23
    }

    static constexpr auto word_index(size_t bit_index) -> size_t
    {
        return bit_index / word_width();
    }

    void set_bit(size_t index, bit_type value)
    {
        auto const the_word = word(word_index(index));
        auto const masked_word = the_word & ~(static_cast<word_type>(1) << (index % word_width()));
        set_word(word_index(index),
                 masked_word | (static_cast<word_type>(value & 1) << (index % word_width())));
    }

    void set_word(size_t index, word_type value)
    {
        if (index >= word_count())
        {
            // TODO generate the string elsewhere
            std::string msg;
            msg += "Trying to access word with index ";
            msg += std::to_string(index);
            msg += " for uinteger<";
            msg += std::to_string(width());
            msg += "> with max index ";
            msg += std::to_string(word_count() - 1);

            throw std::out_of_range(msg);
        }
        words[index] = value & word_mask(index);
    }

    void set_wordss(const word_container& other)
    {
        for (size_t i = 0U; i < word_count(); ++i)
        {
            words[i] = other.word(i);
        }
    }

    // Sets the words to the given values, where the right-most argument corresponds to word 0.
    template <class... Args> void set_words(Args... args)
    {
        set_word_recursively<0>(args...);
    }

    /*
     * Utility stuff
     */

    [[nodiscard]] bool is_zero() const noexcept
    {
        return std::all_of(words.begin(), words.end(), [](const word_type& w) {
            word_type zero = 0U;
            return w == zero;
        });
    }

    [[nodiscard]] explicit operator bool() const noexcept
    {
        return std::any_of(words.begin(), words.end(), [](const word_type& w) {
            word_type zero = 0U;
            return w != zero;
        });
    }

    [[nodiscard]] static constexpr auto word_mask(size_t index) noexcept -> word_type
    {

        constexpr word_type other_masks = static_cast<word_type>(-1); // all ones, e.g. no masking
        constexpr word_type last_mask =
            (width() % word_width() != 0)
                ? (static_cast<word_type>(1) << (width() % word_width())) - 1
                : static_cast<word_type>(-1);
        return (index == word_count() - 1) ? last_mask : other_masks;
    };

    constexpr auto begin() const noexcept
    {
        return words.begin();
    }

    constexpr auto end() const noexcept
    {
        return words.end();
    }

    constexpr auto cbegin() const noexcept
    {
        return words.cbegin();
    }

    constexpr auto cend() const noexcept
    {
        return words.cend();
    }

    constexpr auto rbegin() const noexcept
    {
        return words.rbegin();
    }

    constexpr auto rend() const noexcept
    {
        return words.rend();
    }

    constexpr auto crbegin() const noexcept
    {
        return words.bcregin();
    }

    constexpr auto crend() const noexcept
    {
        return words.crend();
    }

protected:
    template <size_t index, class... Args>
    auto set_word_recursively(word_type value, Args... args) -> size_t
    {
        static_assert(index < word_count(), "too many initializer words");
        auto const count = set_word_recursively<index + 1>(args...);
        words[count - index] = value & word_mask(index);
        return count;
    }

    template <size_t index> auto set_word_recursively(word_type value) -> size_t
    {
        static_assert(index < word_count(), "too many initializer words");
        words[0] = value & word_mask(index);
        return index;
    }

    std::array<word_type, word_count()> words{{0}};
};

<<<<<<< HEAD
template <size_t DestinationWidth, size_t SourceWidth>
[[nodiscard]] auto width_cast(const word_container<SourceWidth>& source)
    -> word_container<DestinationWidth>
{
    word_container<DestinationWidth> word_container;
    if constexpr (DestinationWidth >= SourceWidth)
    {
        for (auto i = 0U; i < source.word_count(); ++i)
        {
            word_container.set_word(i, source.word(i));
        }
    }
    else
    {
        for (auto i = 0U; i < word_container.word_count(); ++i)
        {
            word_container.set_word(i, source.word(i));
        }
    }
    return word_container;
}
=======
>>>>>>> 2f223b23
} // namespace aarith<|MERGE_RESOLUTION|>--- conflicted
+++ resolved
@@ -17,22 +17,6 @@
 
     word_container() = default;
 
-<<<<<<< HEAD
-    template <class T>
-    explicit word_container(T n)
-        : words{{0}}
-    {
-        static_assert(std::is_integral<T>::value, "Only integral values are supported");
-        static_assert(!std::is_signed<T>::value, "Only unsigned numbers are supported");
-        static_assert(sizeof(T) * 8 <= sizeof(word_type) * 8,
-                      "Only up to 64 bit integers are supported");
-        //        static_assert(sizeof(T) * 8 <= Width, "Data type can not fit provided number");
-
-        words[0] = n;
-    }
-
-=======
->>>>>>> 2f223b23
     template <class... Args> word_container(Args... args)
     {
         set_words(args...);
@@ -50,7 +34,6 @@
         static_assert(V <= Width, "Can not create a word_container from larger container");
 
         for (auto i = 0U; i < other.word_count(); ++i)
-<<<<<<< HEAD
         {
             set_word(i, other.word(i));
         }
@@ -59,24 +42,19 @@
     {
         static_assert(V <= Width, "Can not create a word_container from larger container");
 
-        if constexpr (V == Width)
-        {
-            if (&other == this)
+        if (&other != this)
+        {
+            for (size_t i = 0U; i < other.word_count(); ++i)
             {
-                return *this;
+                set_word(i, other.word(i));
             }
-        }
-
-        for (size_t i = 0U; i < other.word_count(); ++i)
-        {
-            set_word(i, other.word(i));
-        }
-
-        if constexpr (this->word_count() > other.word_count())
-        {
-            for (size_t i = other.word_count(); i < this->word_count(); ++i)
+
+            if constexpr (this->word_count() > other.word_count())
             {
-                set_word(i, 0U);
+                for (size_t i = other.word_count(); i < this->word_count(); ++i)
+                {
+                    set_word(i, 0U);
+                }
             }
         }
         return *this;
@@ -153,105 +131,6 @@
         {
             words[word_index] &= ~mask;
         }
-=======
-        {
-            set_word(i, other.word(i));
-        }
-    }
-    template <size_t V> word_container<Width> operator=(const word_container<V>& other)
-    {
-        static_assert(V <= Width, "Can not create a word_container from larger container");
-
-        if (&other != this)
-        {
-            for (size_t i = 0U; i < other.word_count(); ++i)
-            {
-                set_word(i, other.word(i));
-            }
-
-            if constexpr (this->word_count() > other.word_count())
-            {
-                for (size_t i = other.word_count(); i < this->word_count(); ++i)
-                {
-                    set_word(i, 0U);
-                }
-            }
-        }
-        return *this;
-    }
-
-    /*
-     * Getters
-     */
-
-    [[nodiscard]] static constexpr auto word_width() noexcept -> size_t
-    {
-        return sizeof(word_type) * 8;
-    }
-
-    [[nodiscard]] static constexpr auto word_count() noexcept -> size_t
-    {
-        return size_in_words<word_type>(Width);
-    }
-
-    [[nodiscard]] static constexpr auto width() noexcept -> size_t
-    {
-        return Width;
-    }
-
-    [[nodiscard]] auto word(size_t index) const -> word_type
-    {
-        return words[index];
-    }
-
-    auto bit(size_t index) const -> bit_type
-    {
-        auto const the_word = word(index / word_width());
-        auto const masked_bit = the_word & (static_cast<word_type>(1) << (index % word_width()));
-        return static_cast<bit_type>(masked_bit > 0 ? 1 : 0);
-    }
-
-    template <size_t Count> auto bits(size_t index) const -> word_container<Count>
-    {
-        word_container<Count> result;
-        for (auto i = 0U; i < Count; ++i)
-        {
-            result.set_bit(i, bit(index + i));
-        }
-        return result;
-    }
-
-    /*
-     * Setters
-     */
-
-    void set_bit(size_t index, bool value = true)
-    {
-        if (index >= width())
-        {
-            // TODO generate the string elsewhere
-            std::string msg;
-            msg += "Trying to access bit with index ";
-            msg += std::to_string(index);
-            msg += " for uinteger<";
-            msg += std::to_string(width());
-            msg += "> with max index ";
-            msg += std::to_string(width() - 1);
-            throw std::out_of_range(msg);
-        }
-        const size_t word_index = index / word_width();
-        const size_t inner_word_index = index % word_width();
-        word_type mask = (1ULL << inner_word_index);
-
-        if (value)
-        {
-            words[word_index] |= mask;
-        }
-        else
-        {
-            words[word_index] &= ~mask;
-        }
->>>>>>> 2f223b23
     }
 
     static constexpr auto word_index(size_t bit_index) -> size_t
@@ -390,28 +269,4 @@
     std::array<word_type, word_count()> words{{0}};
 };
 
-<<<<<<< HEAD
-template <size_t DestinationWidth, size_t SourceWidth>
-[[nodiscard]] auto width_cast(const word_container<SourceWidth>& source)
-    -> word_container<DestinationWidth>
-{
-    word_container<DestinationWidth> word_container;
-    if constexpr (DestinationWidth >= SourceWidth)
-    {
-        for (auto i = 0U; i < source.word_count(); ++i)
-        {
-            word_container.set_word(i, source.word(i));
-        }
-    }
-    else
-    {
-        for (auto i = 0U; i < word_container.word_count(); ++i)
-        {
-            word_container.set_word(i, source.word(i));
-        }
-    }
-    return word_container;
-}
-=======
->>>>>>> 2f223b23
 } // namespace aarith