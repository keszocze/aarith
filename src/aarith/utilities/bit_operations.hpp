--- conflicted
+++ resolved
@@ -12,24 +12,13 @@
     return (w / word_size) + (w % word_size ? 1 : 0);
 }
 
-<<<<<<< HEAD
 [[nodiscard]] constexpr std::pair<uint32_t, uint32_t> split(const uint64_t n)
 {
-    uint64_t bitmask{1};
-    bitmask = (bitmask << 32) - 1;
+    uint64_t bitmask{(1ULL << 32) - 1};
 
     return {static_cast<uint32_t>(n >> 32), static_cast<uint32_t>(n & bitmask)};
 }
 
-[[nodiscard]] constexpr uint64_t unsplit(const uint32_t upper, const uint32_t lower)
-{
-    uint64_t result{upper};
-
-    result <<= 32;
-    result += lower;
-
-    return result;
-=======
 inline constexpr auto number_of_decimal_digits(size_t bits) -> size_t
 {
     // When converted to decimal, an n-bit binary numeral will have at most k*n decimal digits,
@@ -41,7 +30,6 @@
 constexpr auto rounded_integer_division(T dividend, U divisor) -> decltype(T{} / U{})
 {
     return dividend / divisor + (dividend % divisor ? 1 : 0);
->>>>>>> 62bdbf77
 }
 
 } // namespace aarith