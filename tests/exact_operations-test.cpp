#include "aarith/operations/comparisons.hpp"
#include "aarith/operations/exact_operations.hpp"
<<<<<<< HEAD
#include "aarith/types/uinteger.hpp"
=======
#include "aarith/types/integer.hpp"
>>>>>>> c4ce93b9
#include "aarith/utilities/string_utils.hpp"
#include <catch.hpp>

using namespace aarith;

SCENARIO("Adding two uintegers exactly", "[uinteger][arithmetic][addition]")
{
    GIVEN("Two uinteger<N> a and b with N <= word_width")
    {
        static constexpr size_t TestWidth = 16;
        static_assert(uinteger<TestWidth>::word_count() == 1);

        WHEN("The result a+b still fits into N bits")
        {
            static constexpr uint8_t number_a = 32;
            static constexpr uint8_t number_b = 16;
            const uinteger<TestWidth> a{number_a};
            const uinteger<TestWidth> b{number_b};
            const uinteger<TestWidth> result = add(a, b);

            THEN("It should be the correct sum")
            {
                REQUIRE(result.word(0) == number_a + number_b);
            }
        }
        WHEN("The result a+b does not fit into N bits")
        {
            static constexpr uint16_t number_a = (1 << TestWidth) - 1;
            static constexpr uint16_t number_b = 1;
            const uinteger<TestWidth> a{number_a};
            const uinteger<TestWidth> b{number_b};
            auto const result = add(a, b);

            THEN("It should be the masked to fit")
            {
                REQUIRE(result.word(0) == 0);
            }
        }
    }

    GIVEN("Two uinteger<N> a and b with N > word_width")
    {
        static constexpr size_t TestWidth = 128;
        static_assert(uinteger<TestWidth>::word_count() > 1);

        WHEN("There is a carry into the next word")
        {
            static constexpr uint64_t number_a = 1ULL << 63;
            static constexpr uint64_t number_b = 1ULL << 63;
            const uinteger<TestWidth> a{number_a};
            const uinteger<TestWidth> b{number_b};
            auto const result = add(a, b);

            THEN("It is added to the next word")
            {
                REQUIRE(result.word(1) == 1);
            }
        }

        WHEN("There is no carry into the next word")
        {
            static constexpr uint64_t number_a = 1ULL << 63;
            static constexpr uint64_t number_b = 0;
            const uinteger<TestWidth> a{number_a};
            const uinteger<TestWidth> b{number_b};
            auto const result = add(a, b);

            THEN("The next word is unchanged")
            {
                REQUIRE(result.word(1) == 0);
            }
        }
    }
}

SCENARIO("Subtracting two uintegers exactly", "[uinteger][arithmetic][subtraction]")
{
    GIVEN("Two uinteger<N> a and b are subtracted")
    {
        WHEN("N <= word_width")
        {
            AND_WHEN("a >= b")
            {
                const uinteger<32> a{15u};
                const uinteger<32> b{7u};
                const uinteger<32> expected{static_cast<uint32_t>(15 - 7)};
                auto const result = sub(a, b);

                THEN("The result is a - b")
                {
                    REQUIRE(result == expected);
                }
            }
            AND_WHEN("a < b")
            {
                const uinteger<32> a{7u};
                const uinteger<32> b{15u};
                const uinteger<32> expected{static_cast<uint32_t>(7 - 15)};
                auto const result = sub(a, b);

                THEN("The result wraps around")
                {
                    REQUIRE(result == expected);
                }
            }
        }
        WHEN("b equals zero")
        {
            const uinteger<150> b{0u};
            THEN("Subtracting b (i.e. zero) should not change a")
            {
                uinteger<150> a;

                for (const unsigned a_num : {0u, 23u, 1337u})
                {
                    a = uinteger<150>{a_num};
                    uinteger<150> result = sub(a, b);
                    REQUIRE(result == a);
                }
            }
        }
        WHEN("There is a borrow into the next word")
        {
            AND_WHEN("The next word is 2^64-1")
            {
                THEN("The new borrow must be set as well")
                {
                    const uint64_t all_ones = static_cast<uint64_t>(-1);
                    const uint64_t zero = 0u;
                    const uint64_t one = 1u;

                    const uinteger<192> a(one, one, zero);
                    const uinteger<192> b(zero, all_ones, one);

                    const uinteger<192> result = sub(a, b);
                    const uinteger<192> expected(zero, one, all_ones);

                    REQUIRE(expected == result);
                }
            }
        }
    }

    GIVEN("Two uinteger<N> a and b are subtracted")
    {
        WHEN("N > word_width")
        {
            AND_WHEN("There is a borrow between words")
            {
                uinteger<128> const a(1, 0);
                uinteger<128> const b(0, 1);
                uinteger<128> const expected(0, static_cast<uint64_t>(-1));
                uinteger<128> const result = sub(a, b);

                THEN("The result borrow is subtracted from the next word")
                {
                    REQUIRE(result == expected);
                }
            }
            AND_WHEN("There is no borrow between words")
            {
                uinteger<128> const a(1, 1);
                uinteger<128> const b(0, 1);
                uinteger<128> const expected(1, 0);
                auto const result = sub(a, b);

                THEN("No borrow is subtracted from the next word")
                {
                    REQUIRE(result == expected);
                }
            }
        }
    }
}

SCENARIO("Investigating max/min values", "[uinteger][arithmetic]")
{
    GIVEN("The maximal and minimal values of uinteger<V>")
    {

        static const uinteger<89> min = uinteger<89>::min();
        static const uinteger<89> max = uinteger<89>::max();

        THEN("Bit-wise complement should yield the other one")
        {
            CHECK(~min == max);
            REQUIRE(~max == min);
        }

        // FIXME why doesn't this compile??

//       .../aarith/tests/exact_operations-test.cpp:194:58: error: ‘lowest’ is not a member of ‘aarith::uinteger<89>’
//  194 |             REQUIRE(uinteger<89>::min() == uinteger<89>::lowest());

//        THEN ("uinteger::min and uinteger::lowest are the same") {
//            REQUIRE(uinteger<89>::min() == uinteger<89>::lowest());
//        }

        WHEN("Adding to max value")
        {
            const uint64_t a_ = GENERATE(
                take(100, random(static_cast<uint64_t>(1), std::numeric_limits<uint64_t>::max())));
            const uinteger<89> a{a_};
            const uinteger<89> expected_trunc{a_ - 1};

            THEN("Truncating addition is overflow modulo 2")
            {
                uinteger<89> result = add(max, a);
                REQUIRE(result == expected_trunc);
            }

            THEN("Expanding addition has the highest bet set and is modulo 2 otherwise")
            {
                uinteger<90> result = expanding_add(max,a);
                CHECK(result.bit(89));
                REQUIRE(width_cast<89>(result) == expected_trunc);
            }
        }

        WHEN("Subracting from min value")
        {
            const uint64_t a_ = GENERATE(
                    take(100, random(static_cast<uint64_t>(0), std::numeric_limits<uint64_t>::max())));
            const uinteger<89> a{a_};


            THEN("Truncating subtraction is underflow modulo 2")
            {
                const uinteger<89> expected = sub(uinteger<89>::max(), uinteger<89>{a_ - 1});
                uinteger<89> result = sub(min, a);
                REQUIRE(result == expected);
            }


        }

        THEN("Adding or subtracting min should not change the other value")
        {
            static const uinteger<89> n{23543785U}; // randomly chosen

            CHECK(add(max, min) == max);
            CHECK(add(n, min) == n);
            CHECK(sub(max, min) == max);
            REQUIRE(sub(n, min) == n);
        }

        AND_GIVEN("The uintegers zero and one")
        {

            static const uinteger<89> zero = uinteger<89>::zero();
            static const uinteger<89> one = uinteger<89>::one();

            THEN("min and zero should be identical")
            {
                REQUIRE(zero == min);
            }

            THEN("Subtracting one from zero/min yields the maximal value")
            {

                // completely randomly chosen bit width

                static const uinteger<89> result_zero = sub(zero, one);
                static const uinteger<89> result_min = sub(min, one);
                static const uinteger<89> expected = uinteger<89>::max();

                CHECK(result_min == expected);
                REQUIRE(result_zero == expected);
            }
        }
    }
}

SCENARIO("Multiplying two uintegers exactly", "[uinteger][arithmetic][multiplication]")
{

    GIVEN("Two uinteger<N> a and b with N <= 32")
    {

        uint32_t val_a =
            GENERATE(0, 1, 56567, 23, static_cast<uint32_t>(-4366), static_cast<uint32_t>(-1));
        uint32_t val_b = GENERATE(0, 1, 56567, 23, 234, 76856, 2342353456,
                                  static_cast<uint32_t>(-4366), static_cast<uint32_t>(-1));

        const uinteger<32> a(val_a);
        const uinteger<32> b(val_b);

        THEN("Multiplication should be commutative")
        {
            CHECK(mul(a, b) == mul(b, a));
        }

        THEN("Multiplication by 1 should not change the other multiplicant")
        {
            const uinteger<32> one{1U};
            CHECK(mul(a, one) == a);
            CHECK(mul(one, a) == a);
            CHECK(mul(b, one) == b);
            CHECK(mul(one, b) == b);
        }
        THEN("Multiplication by 0 should result in 0")
        {
            const uinteger<32> zero{0U};
            CHECK(mul(a, zero) == zero);
            CHECK(mul(zero, a) == zero);
            CHECK(mul(b, zero) == zero);
            CHECK(mul(zero, b) == zero);
        }
    }

    GIVEN("Two uinteger<N> a and b to be multiplied")
    {
        uint64_t val = 1;
        val = val << 35;
        uinteger<128> const a(1, val);
        uinteger<128> const c(13435, 345897);
        uinteger<128> const d(static_cast<typename uinteger<128>::word_type>(-1),
                              static_cast<typename uinteger<128>::word_type>(-1));
        uinteger<128> const zero(0, 0);
        uinteger<128> const one(0, 1);

        const std::vector<uinteger<128>> numbers{a, c, d, one, zero};

        THEN("The operation should be commutative")
        {
            for (const uinteger<128>& num_a : numbers)
            {
                for (const uinteger<128>& num_b : numbers)
                {
                    CHECK(mul(num_a, num_b) == mul(num_b, num_a));
                }
            }
        }

        WHEN("One multiplicant is zero")
        {

            THEN("The result should be zero")
            {
                for (const uinteger<128>& num : numbers)
                {
                    CHECK(mul(num, zero) == zero);
                    CHECK(mul(zero, num) == zero);
                }
            }
        }
        WHEN("One multiplicant is one")
        {
            THEN("Multiplication does not do much")
            {

                for (const uinteger<128>& num : numbers)
                {
                    CHECK(mul(num, one) == num);
                    CHECK(mul(one, num) == num);
                }
            }
        }
        WHEN("Both multiplicands are maximum")
        {
            THEN("The product is 1")
            {
                REQUIRE(mul(d, d) == one);
            }
        }
    }
}

SCENARIO("Multiplication of numbers fitting in a uint64_t",
         "[uinteger][arithmetic][multiplication]")
{
    GIVEN("A random number a")
    {
        uint64_t val_a = GENERATE(
            take(100, random(static_cast<uint64_t>(0U), std::numeric_limits<uint64_t>::max())));
        uinteger<64> a{val_a};
        AND_GIVEN("A random number b")
        {
            uint64_t val_b = GENERATE(take(
                1000, random(static_cast<uint64_t>(0U), std::numeric_limits<uint64_t>::max())));
            uinteger<64> b{val_b};

            THEN("The multiplication should match its uint64_t counterpart")
            {
                uint64_t expected = val_a * val_b;
                uinteger<64> result = mul(a, b);

                REQUIRE(expected == result.word(0));
                REQUIRE(uinteger<64>{expected} == result);
            }
        }
    }
}

SCENARIO("Bit and Word operations work correctly", "[uinteger][utility]")
{
    WHEN("A uinteger<N> is created using uinteger<N>::from_words")
    {
        THEN("All words should be correctly masked")
        {
            const uint64_t ones = static_cast<uint64_t>(-1);
            uint64_t pos = 1;
            constexpr size_t width = 15;
            auto const a = uinteger<width>::from_words(ones);

            for (auto i = 0U; i < a.word_width(); i++)
            {
                auto mask = (pos << i);
                bool is_one = a.word(0) & mask;
                bool in_word = i < width;

                if (in_word)
                {
                    CHECK(is_one);
                }
                else
                {
<<<<<<< HEAD
=======
                    //                    std::cout << uinteger<64>{mask} << "\t" << a << "\t" <<
                    //                    uinteger<64>{a.word(0)}
                    //                              << "\n";
>>>>>>> c4ce93b9
                    CHECK(!is_one);
                }
            }
        }
    }
    WHEN("Two uinteger<N>'s are created")
    {
        AND_WHEN("One is created via var args constructor and the other uses .set_word")
        {
            THEN("The resulting uinteger<N>'s should be identical")
            {
                const uint64_t ones = static_cast<uint64_t>(-1);
                uinteger<15> const a(ones);
                uinteger<15> b;
                b.set_word(0, ones);

                uinteger<15> c;
                c.set_words(ones);

<<<<<<< HEAD
=======
                // If this check fails, the generated expansion might not be helpful as only the
                // lowest 15 bits are sent to std::cout. These are the bits, were the two
                // functions aren't differing in the first place.
>>>>>>> c4ce93b9
                CHECK(a == b);
                CHECK(a == c);
                CHECK(b == c);
            }
        }
    }
}

SCENARIO("Dividing two uintegers exactly", "[uinteger][arithmetic]")
{
    GIVEN("Two uinteger<N> a and b with N <= 32")
    {
        uint32_t val_a =
            GENERATE(1, 56567, 23, static_cast<uint32_t>(-4366), static_cast<uint32_t>(-1));
        uint32_t val_b = GENERATE(1, 56567, 23, 234, 76856, 2342353456,
                                  static_cast<uint32_t>(-4366), static_cast<uint32_t>(-1));

        const uinteger<32> a = uinteger<32>::from_words(val_a);
        const uinteger<32> b = uinteger<32>::from_words(val_b);

        THEN("Division by zero should throw an exception")
        {
            const uinteger<32> zero{0U};
            CHECK_THROWS_AS(div(b, zero), std::runtime_error);
            CHECK_THROWS_AS(div(a, zero), std::runtime_error);
        }

        THEN("Division by 1 should not change the other numerator")
        {
            const uinteger<32> one{1U};
            CHECK(div(a, one) == a);
            CHECK(div(b, one) == b);
        }
        THEN("Divison of 0 should result in 0")
        {
            const uinteger<32> zero{0U};

            CHECK(div(zero, a) == zero);
            CHECK(div(zero, b) == zero);
        }
        THEN("The result matches the uint64_t computation")
        {
            uint64_t a_large = val_a;
            uint64_t b_large = val_b;

            uint64_t int_res = a_large / b_large;

            uint32_t small_res = static_cast<uint32_t>(int_res);
            uinteger<32> result = div(a, b);
            CHECK(small_res == result.word(0));
        }
    }
}

SCENARIO("Computing the remainder of two uintegers works as expected", "[uinteger][arithmetic]")
{
    GIVEN("A fixed test case a=56567 and b=234")
    {
        const uint32_t val_a = 56567;
        const uint32_t val_b = 234;

        const uinteger<32> a{val_a};
        const uinteger<32> b{val_b};

        const uinteger<32> d = div(a, b);
        const uinteger<32> m = remainder(a, b);

        const uint32_t int_div = val_a / val_b;
        const uint32_t int_mod = val_a % val_b;

        CHECK(int_div == d.word(0));
        REQUIRE(int_mod == m.word(0));
    }

    GIVEN("An uinteger<N> a")
    {

        const size_t width = 150;
        auto val_a = GENERATE(take(100, random(1U, 10000000U)));

        uinteger<width> a{val_a};
        const uinteger<width> zero{0U};
        const uinteger<width> one{1U};

        THEN("Computing the remainder of division by zero should trhow an exception")
        {

            CHECK_THROWS_AS(remainder(a, zero), std::runtime_error);
        }

        THEN("A remainder when dividing by 1 should yield zero")
        {
            CHECK(remainder(a, one) == zero);
        }
        THEN("Computing the remainder of zero should yield 0")
        {

            CHECK(remainder(zero, a) == zero);
        }
    }

    GIVEN("Two uinteger<N> a and b with N <= 32")
    {

        uint32_t val_a =
            GENERATE(1, 56567, 23, static_cast<uint32_t>(-4366), static_cast<uint32_t>(-1));
        uint32_t val_b = GENERATE(1, 56567, 23, 234, 76856, 2342353456,
                                  static_cast<uint32_t>(-4366), static_cast<uint32_t>(-1));

        const uinteger<32> a = uinteger<32>::from_words(val_a);
        const uinteger<32> b = uinteger<32>::from_words(val_b);

        THEN("The result matches the uint32_t computation")
        {

            uint32_t int_res = val_a % val_b;

            uinteger<32> result = remainder(a, b);
            CHECK(int_res == result.word(0));
        }
    }
    GIVEN("Two uinteger<N> a and b with N <= 64 with different bit widths")
    {

        uint32_t val_a = GENERATE(1, 56567, 23, 234, 76856, 2342353456,
                                  static_cast<uint32_t>(-4366), static_cast<uint32_t>(-1));
        uint32_t val_b = GENERATE(1, 56567, 23, 234, 76856, 2342353456,
                                  static_cast<uint32_t>(-4366), static_cast<uint32_t>(-1));

        const uinteger<32> a = uinteger<32>::from_words(val_a);
        const uinteger<64> b = uinteger<64>::from_words(val_b);

        THEN("The result matches the uint64_t computation")
        {

            const auto [quotient, remainder] = restoring_division(a, b);

            uint64_t quot_int = val_a / val_b;
            uint64_t rem_int = val_a % val_b;
            CHECK(quot_int == quotient.word(0));
            CHECK(rem_int == remainder.word(0));
        }
    }
}<|MERGE_RESOLUTION|>--- conflicted
+++ resolved
@@ -1,10 +1,6 @@
 #include "aarith/operations/comparisons.hpp"
 #include "aarith/operations/exact_operations.hpp"
-<<<<<<< HEAD
 #include "aarith/types/uinteger.hpp"
-=======
-#include "aarith/types/integer.hpp"
->>>>>>> c4ce93b9
 #include "aarith/utilities/string_utils.hpp"
 #include <catch.hpp>
 
@@ -63,7 +59,7 @@
                 REQUIRE(result.word(1) == 1);
             }
         }
-
+        
         WHEN("There is no carry into the next word")
         {
             static constexpr uint64_t number_a = 1ULL << 63;
@@ -319,12 +315,13 @@
     {
         uint64_t val = 1;
         val = val << 35;
-        uinteger<128> const a(1, val);
-        uinteger<128> const c(13435, 345897);
-        uinteger<128> const d(static_cast<typename uinteger<128>::word_type>(-1),
-                              static_cast<typename uinteger<128>::word_type>(-1));
-        uinteger<128> const zero(0, 0);
-        uinteger<128> const one(0, 1);
+        auto const a = uinteger<128>::from_words(1, val);
+        auto const c = uinteger<128>::from_words(13435, 345897);
+        auto const d =
+            uinteger<128>::from_words(static_cast<typename uinteger<128>::word_type>(-1),
+                                      static_cast<typename uinteger<128>::word_type>(-1));
+        auto const zero = uinteger<128>::from_words(0, 0);
+        auto const one = uinteger<128>::from_words(0, 1);
 
         const std::vector<uinteger<128>> numbers{a, c, d, one, zero};
 
@@ -422,12 +419,6 @@
                 }
                 else
                 {
-<<<<<<< HEAD
-=======
-                    //                    std::cout << uinteger<64>{mask} << "\t" << a << "\t" <<
-                    //                    uinteger<64>{a.word(0)}
-                    //                              << "\n";
->>>>>>> c4ce93b9
                     CHECK(!is_one);
                 }
             }
@@ -435,24 +426,21 @@
     }
     WHEN("Two uinteger<N>'s are created")
     {
-        AND_WHEN("One is created via var args constructor and the other uses .set_word")
+        AND_WHEN("One is created via ::from_words and the other uses .set_word")
         {
             THEN("The resulting uinteger<N>'s should be identical")
             {
                 const uint64_t ones = static_cast<uint64_t>(-1);
-                uinteger<15> const a(ones);
+                auto const a = uinteger<15>::from_words(ones);
                 uinteger<15> b;
                 b.set_word(0, ones);
 
                 uinteger<15> c;
                 c.set_words(ones);
 
-<<<<<<< HEAD
-=======
                 // If this check fails, the generated expansion might not be helpful as only the
-                // lowest 15 bits are sent to std::cout. These are the bits, were the two
-                // functions aren't differing in the first place.
->>>>>>> c4ce93b9
+                // lowest 15 bits are sent to std::cout. These are the bits, were the two functions
+                // aren't differing in the first place.
                 CHECK(a == b);
                 CHECK(a == c);
                 CHECK(b == c);
@@ -594,6 +582,7 @@
             uint64_t rem_int = val_a % val_b;
             CHECK(quot_int == quotient.word(0));
             CHECK(rem_int == remainder.word(0));
+
         }
     }
 }