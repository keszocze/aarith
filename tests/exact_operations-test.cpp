--- conflicted
+++ resolved
@@ -59,7 +59,7 @@
                 REQUIRE(result.word(1) == 1);
             }
         }
-
+        
         WHEN("There is no carry into the next word")
         {
             static constexpr uint64_t number_a = 1ULL << 63U;
@@ -101,6 +101,8 @@
             uinteger<129> result2 = expanding_add(m, large);
             REQUIRE(result1 == result2);
         }
+
+
     }
     GIVEN("An uinteger consisting of zeros only")
     {
@@ -116,6 +118,7 @@
             CHECK(result.word(2) == 1U);
             CHECK(result.word(1) == 0U);
             REQUIRE(result.word(0) == 0U);
+
         }
     }
 }
@@ -154,6 +157,7 @@
         WHEN("b equals zero")
         {
 
+
             uinteger<150> a;
 
             THEN("Subtracting b (i.e. zero) should not change a)")
@@ -266,21 +270,9 @@
             REQUIRE(~max == min);
         }
 
-<<<<<<< HEAD
-        // FIXME why doesn't this compile??
-
-        //       .../aarith/tests/exact_operations-test.cpp:194:58: error: ‘lowest’ is not a member
-        //       of ‘aarith::uinteger<89>’
-        //  194 |             REQUIRE(uinteger<89>::min() == uinteger<89>::lowest());
-
-//                THEN ("uinteger::min and uinteger::lowest are the same") {
-//                    REQUIRE(uinteger<89>::min() == uinteger<89>::lowest());
-//                }
-=======
         THEN ("uinteger::min and uinteger::lowest are the same") {
             REQUIRE(uinteger<89>::min() == std::numeric_limits<uinteger<89>>::lowest());
         }
->>>>>>> fce31d5e
 
         WHEN("Adding to max value")
         {
@@ -306,8 +298,9 @@
         WHEN("Subracting from min value")
         {
             const uint64_t a_ = GENERATE(
-                take(100, random(static_cast<uint64_t>(0), std::numeric_limits<uint64_t>::max())));
+                    take(100, random(static_cast<uint64_t>(0), std::numeric_limits<uint64_t>::max())));
             const uinteger<89> a{a_};
+
 
             THEN("Truncating subtraction is underflow modulo 2")
             {
@@ -315,6 +308,8 @@
                 uinteger<89> result = sub(min, a);
                 REQUIRE(result == expected);
             }
+
+
         }
 
         THEN("Adding or subtracting min should not change the other value")
@@ -665,6 +660,7 @@
             uint64_t rem_int = val_a % val_b;
             CHECK(quot_int == quotient.word(0));
             CHECK(rem_int == remainder.word(0));
+
         }
     }
 }