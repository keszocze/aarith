--- conflicted
+++ resolved
@@ -160,7 +160,6 @@
     }
 }
 
-<<<<<<< HEAD
 SCENARIO("Multiplying two uintegers exactly", "[uinteger][arithmetic]")
 {
 
@@ -275,7 +274,7 @@
             }
         }
 }
-=======
+
 SCENARIO("Bit and Word operations work correctly")
 {
     WHEN("A uinteger<N> is created using uinteger<N>::from_words")
@@ -333,5 +332,4 @@
         }
     }
 
-}
->>>>>>> 62bdbf77
+}