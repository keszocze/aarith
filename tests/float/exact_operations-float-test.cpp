--- conflicted
+++ resolved
@@ -5,7 +5,6 @@
 #include "../test-signature-ranges.hpp"
 using namespace aarith;
 
-<<<<<<< HEAD
 template <typename N>
 // it is not really "full range" but at least it works
 auto full_native_range()
@@ -14,9 +13,6 @@
                                         std::numeric_limits<N>::max() / 100.0f);
 }
 
-=======
-/*
->>>>>>> a2a98f22
 TEMPLATE_TEST_CASE_SIG("Addition is commutative",
                        "[normalized_float][arithmetic][addition][invariant]",
                        ((size_t E, size_t M, typename Native), E, M, Native), (8, 23, float),
@@ -154,9 +150,7 @@
         }
     }
 }
-*/
-
-<<<<<<< HEAD
+
 SCENARIO("Multiplication should work correctly", "[normalized_float][arithmetic][multiplication]")
 {
     GIVEN("Two numbers in in <8,23> format")
@@ -184,9 +178,6 @@
     }
 }
 
-=======
-/*
->>>>>>> a2a98f22
 TEMPLATE_TEST_CASE_SIG("Floating point addition matches its native counterparts",
                        "[normalized_float][arithmetic][addition]",
                        ((size_t E, size_t M, typename Native), E, M, Native), (8, 23, float),
@@ -231,7 +222,6 @@
         b_float += delta2;
     }
 }
-*/
 
 TEMPLATE_TEST_CASE_SIG("Adding to infinity", "[normalized_float][arithmetic][addition]",
                        ((size_t E, size_t M, typename Native), E, M, Native), (8, 23, float),
