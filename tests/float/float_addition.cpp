#include <aarith/float.hpp>

#include "../test-signature-ranges.hpp"
#include "gen_float.hpp"

#include <bitset>
#include <catch.hpp>

using namespace aarith;

TEMPLATE_TEST_CASE_SIG("Addition is commutative",
                       "[normalized_float][arithmetic][addition][invariant]",
                       AARITH_FLOAT_TEST_SIGNATURE, AARIHT_FLOAT_TEMPLATE_RANGE)
{
    using F = normalized_float<E, M>;

    GIVEN("Two random floating-point numbers")
    {

        F a = GENERATE(take(80, random_float<E, M, FloatGenerationModes::FullyRandom>()));
        F b = GENERATE(take(80, random_float<E, M, FloatGenerationModes::FullyRandom>()));

        WHEN("Adding these numbers")
        {
            F res1{a + b};
            F res2{b + a};
            THEN("The result should not depend on operand order")
            {
                // NaNs should simply propagate (see below)
                if (!a.is_nan() && !b.is_nan())
                {

                    // Adding infinities of different sign is another special case
                    if (a.is_inf() && b.is_inf() && (a.is_negative() != b.is_negative()))
                    {
                        CHECK(bit_equal(res1, res2));
                        CHECK(res1.is_nan());
                        REQUIRE(res2.is_nan());
                    }
                    else
                    {
                        const bool pass_test = res1 == res2 || (res1.is_inf() && res2.is_inf()) ||
                                               bit_equal(res1, res2);
                        if (!pass_test)
                        {
                            std::cout << to_binary(a) << " + \n"
                                      << to_binary(b) << " = \n"
                                      << "res1: " << to_binary(res1) << "\n"
                                      << "res2: " << to_binary(res2) << "\n";
                            auto dbg1 = a + b;
                            auto dbg2 = b + a;
                            std::cout << "dbg1: " << to_binary(dbg1) << "\n"
                                      << "dbg2: " << to_binary(dbg2) << "\n";
                        }
                        REQUIRE(pass_test);
                    }
                }
                else
                {
                    CHECK(res1.is_nan());
                    REQUIRE(res2.is_nan());
                }
            }
        }
    }
}

<<<<<<< HEAD
=======
TEMPLATE_TEST_CASE_SIG("Zero is the neutral element of the addition",
                       "[normalized_float][arithmetic][addition][invariant]",
                       AARITH_FLOAT_TEST_SIGNATURE, AARIHT_FLOAT_TEMPLATE_RANGE)
{
    using F = normalized_float<E, M>;

    GIVEN("A normalized_float  created from native data types and the number zero")
    {

        F a = GENERATE(take(15, random_float<E, M, FloatGenerationModes::FullyRandom>()));

        WHEN("Adding these numbers")
        {
            F res{a + F::zero()};
            THEN("The result should have left the number untouched")
            {
                if (!a.is_nan())
                {
                    if (res != a)
                    {
                        std::cout << "a:   " << to_binary(a) << "\n"
                                  << "res: " << to_binary(res) << "\n";
                    }
                    REQUIRE(res == a);
                }
            }
        }
    }
}

>>>>>>> 01a609ff
TEMPLATE_TEST_CASE_SIG("Floating point addition works for special values",
                       "[normalized_float][arithmetic][addition]",
                       AARITH_FLOAT_TEST_SIGNATURE_WITH_NATIVE_TYPE,
                       AARIHT_FLOAT_TEMPLATE_NATIVE_RANGE_WITH_TYPE)
{

    using F = normalized_float<E, M>;

    GIVEN("Random NaN and infinity values")
    {

        F a = GENERATE(take(30, random_float<E, M, FloatGenerationModes::Special>()));
        F b = GENERATE(take(30, random_float<E, M, FloatGenerationModes::Special>()));

        WHEN("Adding them")
        {

            F res = a + b;

            THEN("The special cases should be respected")
            {

                if (a.is_nan() || b.is_nan())
                {
                    REQUIRE(res.is_nan());
                }
                if (a.is_inf() && b.is_inf())
                {
                    if (a.get_sign() != b.get_sign())
                    {
                        REQUIRE(res.is_nan());
                    }
                    else
                    {
                        const bool same_sign = res.get_sign() == a.get_sign();
                        const bool result = res.is_inf() && same_sign;
                        REQUIRE(result);
                    }
                }
            }
        }
    }
}

TEMPLATE_TEST_CASE_SIG("Floating point addition matches its native counterparts",
                       "[normalized_float][arithmetic][addition]",
                       AARITH_FLOAT_TEST_SIGNATURE_WITH_NATIVE_TYPE,
                       AARIHT_FLOAT_TEMPLATE_NATIVE_RANGE_WITH_TYPE)
{

    using F = normalized_float<E, M>;

    F a = GENERATE(take(150, random_float<E, M, FloatGenerationModes::FullyRandom>()));
    F b = GENERATE(take(150, random_float<E, M, FloatGenerationModes::FullyRandom>()));

    Native a_native = static_cast<Native>(a);
    Native b_native = static_cast<Native>(b);

    F res = a + b;
    Native res_native = a_native + b_native;

    F res_native_{res_native};
    Native res_ = static_cast<Native>(res);

    if (a.is_nan() || b.is_nan())
    {
        REQUIRE(bit_equal(F{res_}, F{res_native}));
    }
    else
    {
        if (!equal_except_rounding(res_native_, res))
        {
            // F res__ = a + b;
            // std::cout << a << " + " << b << " = " << res__ << "\n";
            std::cout << to_binary(a) << " + \n"
                      << to_binary(b) << " = \n"
                      << to_binary(res) << "\n";
            // std::cout << to_compute_string(a) << "\t+\t" << to_compute_string(b) << " = "
            //          << to_compute_string(res) << "\n";

            // std::cout << a_native << " + " << b_native << " = " << res_native << "\n";
            std::cout << "res:        " << to_binary(res) << "\n"
                      << "res_native: " << to_binary(res_native_) << "\n";
            auto dbg = a + b;
            std::cout << "dbg: " << to_binary(dbg) << "\n";
        }

        CHECK(equal_except_rounding(res_native_, res));
        REQUIRE(equal_except_rounding(F{res_}, F{res_native}));
    }
}

TEMPLATE_TEST_CASE_SIG("Adding to infinity", "[normalized_float][arithmetic][addition]",
                       AARITH_FLOAT_TEST_SIGNATURE, AARIHT_FLOAT_TEMPLATE_RANGE)
{
    using F = normalized_float<E, M>;
    constexpr F neg_inf{F::neg_infinity()};
    constexpr F pos_inf{F::pos_infinity()};

    GIVEN("Positive infinity")
    {
        WHEN("Adding infinity to infinity")
        {
            F res = pos_inf + pos_inf;
            THEN("The result should still be infinity")
            {
                CHECK(res == pos_inf);
                CHECK(res.is_pos_inf());
                REQUIRE(res.is_inf());
            }
        }
    }
    GIVEN("Negative infinity")
    {
        WHEN("Adding negative infinity")
        {
            F res = neg_inf + neg_inf;
            THEN("The result should still be negative infinity")
            {
                CHECK(res == neg_inf);
                CHECK(res.is_neg_inf());
                REQUIRE(res.is_inf());
            }
        }
    }
    GIVEN("Both infinities")
    {
        WHEN("Adding them")
        {
            F res1 = pos_inf + neg_inf;
            F res2 = neg_inf + pos_inf;

            THEN("The result should be NaN")
            {
                CHECK(res1.is_nan());
                REQUIRE(res2.is_nan());
            }
        }
    }
    AND_GIVEN("A random floating point number")
    {
        F f = GENERATE(take(100, random_float<E, M, FloatGenerationModes::NonSpecial>()));

        WHEN("Adding that number to infinity")
        {
            F res = pos_inf + f;
            F res_neg = neg_inf + f;
            THEN("The value should still be infinity")
            {
                CHECK(res_neg == neg_inf);
                CHECK(res_neg.is_inf());
                CHECK(res_neg.is_neg_inf());
                CHECK(res == pos_inf);
                CHECK(res.is_pos_inf());
                REQUIRE(res.is_inf());
            }
        }
    }
}

SCENARIO("Adding two floating-point numbers", "[normalized_float][arithmetic][addition]")
{
    GIVEN("Single precision floats (E = 8, M = 23)")
    {
        static constexpr size_t E = 8;
        static constexpr size_t M = 23;

        WHEN("The second operand is -a.")
        {
            static constexpr float number_a = 93.211546F;
            static constexpr float number_b = -number_a;
            const normalized_float<E, M> a{number_a};
            const normalized_float<E, M> b{number_b};
            const normalized_float<E, M> result = add(a, b);

            THEN("The result should be 0")
            {
                REQUIRE(result == normalized_float<E, M>(0.f));
            }
        }
        WHEN("The second operand is 0.")
        {
            static constexpr float number_a = 93.211546F;
            static constexpr float number_b = 0;
            const normalized_float<E, M> a{number_a};
            const normalized_float<E, M> b{number_b};
            const normalized_float<E, M> result = add(a, b);

            THEN("The result should be a")
            {
                REQUIRE(result == a);
            }
        }
        WHEN("The first operand is negative, and the second operand is 0.")
        {
            static constexpr float number_a = -93.211546F;
            static constexpr float number_b = 0;
            const normalized_float<E, M> a{number_a};
            const normalized_float<E, M> b{number_b};
            const normalized_float<E, M> result = add(a, b);

            THEN("The result should be a")
            {
                REQUIRE(result == a);
            }
        }
        WHEN("The first operand is 0.")
        {
            static constexpr float number_a = 0;
            static constexpr float number_b = 93.211546F;
            const normalized_float<E, M> a{number_a};
            const normalized_float<E, M> b{number_b};
            const normalized_float<E, M> result = add(a, b);

            THEN("The result should be b")
            {
                REQUIRE(result == b);
            }
        }
        WHEN("The first operand is 0, and the second operand is negative.")
        {
            static constexpr float number_a = 0;
            static constexpr float number_b = -93.211546F;
            const normalized_float<E, M> a{number_a};
            const normalized_float<E, M> b{number_b};
            const normalized_float<E, M> result = add(a, b);

            THEN("The result should be b")
            {
                REQUIRE(result == b);
            }
        }
        WHEN("The absolute of the first operand is higher than the absolute of the first operand, "
             "both operands are positive and the result is smaller infinity.")
        {
            static constexpr float number_a = 213.22154F;
            static constexpr float number_b = 93.211546F;
            const normalized_float<E, M> a{number_a};
            const normalized_float<E, M> b{number_b};
            const normalized_float<E, M> result = add(a, b);

            THEN("It should be the correct sum.")
            {
                REQUIRE(equal_except_rounding(result, normalized_float<E, M>(number_a + number_b)));
            }
        }
        WHEN("The absolute of the first operand is higher than the absolute of the first operand, "
             "operand 1 is negative, and the result is not infinity.")
        {
            static constexpr float number_a = -213.22154F;
            static constexpr float number_b = 93.211546F;
            const normalized_float<E, M> a{number_a};
            const normalized_float<E, M> b{number_b};
            const normalized_float<E, M> result = add(a, b);

            THEN("It should be the correct sum.")
            {
                REQUIRE(equal_except_rounding(result, normalized_float<E, M>(number_a + number_b)));
            }
        }
        WHEN("The absolute of the first operand is higher than the absolute of the first operand, "
             "operand 2 is negative, and the result is not infinity.")
        {
            static constexpr float number_a = 213.22154F;
            static constexpr float number_b = -93.211546F;
            const normalized_float<E, M> a{number_a};
            const normalized_float<E, M> b{number_b};
            const normalized_float<E, M> result = add(a, b);

            THEN("It should be the correct sum.")
            {
                REQUIRE(equal_except_rounding(result, normalized_float<E, M>(number_a + number_b)));
            }
        }
        WHEN("The absolute of the first operand is higher than the absolute of the first operand, "
             "both operands are negative, and the result is not infinity.")
        {
            static constexpr float number_a = -213.22154F;
            static constexpr float number_b = -93.211546F;
            const normalized_float<E, M> a{number_a};
            const normalized_float<E, M> b{number_b};
            const normalized_float<E, M> result = add(a, b);

            THEN("It should be the correct sum.")
            {
                REQUIRE(equal_except_rounding(result, normalized_float<E, M>(number_a + number_b)));
            }
        }
        WHEN("The absolute of the second operand is higher than the absolute of the first operand, "
             "both operands are positive and the result is smaller infinity.")
        {
            static constexpr float number_a = 93.211546F;
            static constexpr float number_b = 213.22154F;
            const normalized_float<E, M> a{number_a};
            const normalized_float<E, M> b{number_b};
            const normalized_float<E, M> result = add(a, b);

            THEN("It should be the correct sum.")
            {
                REQUIRE(equal_except_rounding(result, normalized_float<E, M>(number_a + number_b)));
            }
        }
        WHEN("The absolute of the second operand is higher than the absolute of the first operand, "
             "operand 1 is negative, and the result is not infinity.")
        {
            static constexpr float number_a = -93.211546F;
            static constexpr float number_b = 213.22154F;
            const normalized_float<E, M> a{number_a};
            const normalized_float<E, M> b{number_b};
            const normalized_float<E, M> result = add(a, b);

            THEN("It should be the correct sum.")
            {
                REQUIRE(equal_except_rounding(result, normalized_float<E, M>(number_a + number_b)));
            }
        }
        WHEN("The absolute of the second operand is higher than the absolute of the first operand, "
             "operand 2 is negative, and the result is not infinity.")
        {
            static constexpr float number_a = 93.211546F;
            static constexpr float number_b = -213.22154F;
            const normalized_float<E, M> a{number_a};
            const normalized_float<E, M> b{number_b};
            const normalized_float<E, M> result = add(a, b);

            THEN("It should be the correct sum.")
            {
                REQUIRE(equal_except_rounding(result, normalized_float<E, M>(number_a + number_b)));
            }
        }
        WHEN("The absolute of the second operand is higher than the absolute of the first operand, "
             "both operands are negative, and the result is not infinity.")
        {
            static constexpr float number_a = -93.211546F;
            static constexpr float number_b = -213.22154F;
            const normalized_float<E, M> a{number_a};
            const normalized_float<E, M> b{number_b};
            const normalized_float<E, M> result = add(a, b);

            THEN("It should be the correct sum.")
            {
                REQUIRE(equal_except_rounding(result, normalized_float<E, M>(number_a + number_b)));
            }
        }
        WHEN("When one operand is a > 1 and the other is 0 < b < 1.")
        {
            static constexpr float number_a = 2.75F;
            static constexpr float number_b = 0.5F;
            const normalized_float<E, M> a{number_a};
            const normalized_float<E, M> b{number_b};
            const normalized_float<E, M> result = add(a, b);

            THEN("It should be the correct sum.")
            {
                REQUIRE(equal_except_rounding(result, normalized_float<E, M>(number_a + number_b)));
            }
        }
    }
}

SCENARIO("IEEE-754 denormalized number computations: float, double",
         "[normalized_float][denormalized][ieee-754][computation]")
{
    GIVEN("Two denormalized float numbers")
    {
        using nfloat = normalized_float<8, 23>;
        WHEN("The result of the addition is still denormalized > 0")
        {
            unsigned int a_i = 0b00000000000000000000000000000010;
            unsigned int b_i = 0b00000000000000000000000000000001;
            float* a_if = reinterpret_cast<float*>(&a_i);
            float* b_if = reinterpret_cast<float*>(&b_i);
            float a = *a_if;
            float b = *b_if;

            float res_f = a + b;
            const auto nfa = nfloat(a);
            const auto nfb = nfloat(b);
            auto res = nfa + nfb;

            THEN("The results should be the same as the float computation.")
            {
                REQUIRE(static_cast<float>(res) == res_f);
            }
        }
        WHEN("The result of the addition is normalized")
        {
            unsigned int a_i = 0b00000000011111111111111111111111;
            unsigned int b_i = 0b00000000011111111111111111111111;
            float* a_if = reinterpret_cast<float*>(&a_i);
            float* b_if = reinterpret_cast<float*>(&b_i);
            float a = *a_if;
            float b = *b_if;
            auto const a_nf = nfloat(a);
            auto const b_nf = nfloat(b);

            float res_f = a + b;
            auto res = a_nf + b_nf;

            THEN("The results should be the same as the float computation.")
            {
                REQUIRE(static_cast<float>(res) == res_f);
            }
        }
    }
}<|MERGE_RESOLUTION|>--- conflicted
+++ resolved
@@ -65,8 +65,6 @@
     }
 }
 
-<<<<<<< HEAD
-=======
 TEMPLATE_TEST_CASE_SIG("Zero is the neutral element of the addition",
                        "[normalized_float][arithmetic][addition][invariant]",
                        AARITH_FLOAT_TEST_SIGNATURE, AARIHT_FLOAT_TEMPLATE_RANGE)
@@ -97,7 +95,6 @@
     }
 }
 
->>>>>>> 01a609ff
 TEMPLATE_TEST_CASE_SIG("Floating point addition works for special values",
                        "[normalized_float][arithmetic][addition]",
                        AARITH_FLOAT_TEST_SIGNATURE_WITH_NATIVE_TYPE,
