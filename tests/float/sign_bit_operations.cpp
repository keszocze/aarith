#include "gen_float.hpp"
#include <aarith/float.hpp>
#include <bitset>
#include <catch.hpp>
#include <cmath>

using namespace aarith;


TEMPLATE_TEST_CASE_SIG("Negation works as intended",
                       "[normalized_float][negate][sig_bit_operation][invariant]",
                       ((size_t E, size_t M, typename Native), E, M, Native), (8, 23, float),
                       (11, 52, double))
{
    using F = normalized_float<E, M>;

    GIVEN("A random floating-point number")
    {

        F a = GENERATE(take(100, random_float<E, M, FloatGenerationModes::FullyRandom>()));

        WHEN("Negating the number")
        {
            F b = negate(a);
            THEN("Negating the number again should yield the original number")
            {
                // we need to use this equality as NaNs do not compare equal otherwise
                REQUIRE(bitwise_equality(negate(b), a));
                REQUIRE(bitwise_equality(negate(a), b));
            }
        }
    }
}

TEMPLATE_TEST_CASE_SIG("Copying a floating-point number works",
                       "[normalized_float][copy][sig_bit_operation][invariant]",
                       ((size_t E, size_t M, typename Native), E, M, Native), (8, 23, float),
                       (11, 52, double))
{
    using F = normalized_float<E, M>;

    GIVEN("A random floating-point number")
    {

        F a = GENERATE(take(100, random_float<E, M, FloatGenerationModes::FullyRandom>()));

        WHEN("Copying the number")
        {
            F b = copy(a);

            THEN("The result compares equal")
            {
                // we need to use this equality as NaNs do not compare equal otherwise
                REQUIRE(bitwise_equality(a, b));
            }
        }
    }
}
TEMPLATE_TEST_CASE_SIG("Copying a floating-point number with the sign of another number works",
                       "[normalized_float][copySign][sig_bit_operation][invariant]",
                       ((size_t E, size_t M, typename Native), E, M, Native), (8, 23, float),
                       (11, 52, double))
{
    using F = normalized_float<E, M>;

    GIVEN("A random floating-point number")
    {

        F a = GENERATE(take(100, random_float<E, M, FloatGenerationModes::FullyRandom>()));
        F b = GENERATE(take(100, random_float<E, M, FloatGenerationModes::FullyRandom>()));

        WHEN("Copying the number with the sign of another number")
        {
            F c = copySign(a, b);

            THEN("The result compares equal")
            {
                REQUIRE(c.get_sign() == b.get_sign());
<<<<<<< HEAD
                if (!a.is_nan())
                {
                    REQUIRE(abs(c) == abs(a));
                }
=======
                REQUIRE(c.get_mantissa() == a.get_mantissa());
                REQUIRE(c.get_exponent() == a.get_exponent());
>>>>>>> 34190f56
            }
        }
    }
}<|MERGE_RESOLUTION|>--- conflicted
+++ resolved
@@ -76,15 +76,8 @@
             THEN("The result compares equal")
             {
                 REQUIRE(c.get_sign() == b.get_sign());
-<<<<<<< HEAD
-                if (!a.is_nan())
-                {
-                    REQUIRE(abs(c) == abs(a));
-                }
-=======
                 REQUIRE(c.get_mantissa() == a.get_mantissa());
                 REQUIRE(c.get_exponent() == a.get_exponent());
->>>>>>> 34190f56
             }
         }
     }
