#include "gen_integer.hpp"
#include <aarith/integer.hpp>
#include <aarith/integer/integer_random_generation.hpp>
#include <catch.hpp>

#include "../test-signature-ranges.hpp"

using namespace aarith;

 TEMPLATE_TEST_CASE_SIG("Expanding integers", "[integer][signed][unsigned][casting]",
                       AARITH_INT_TEST_SIGNATURE,
                       //                       (8, uint64_t)
                       AARITH_INT_TEST_TEMPLATE_PARAM_RANGE)
{

    using I = integer<W, WordType>;
    using U = uinteger<W, WordType>;

    constexpr size_t extL = 3;
    constexpr size_t extR = 5;

    GIVEN("A random integer")
    {
        I a = GENERATE(take(10, random_integer<W, WordType>()));

        WHEN("Extending to the left only")
        {
            auto extended_left{expand<extL, 0>(a)};
            THEN("The value should not have changed")
            {
                REQUIRE(extended_left == a);
            }
            AND_THEN("The width should match the desired width")
            {
                REQUIRE(extended_left.width() == (W + extL));
            }
        }
        WHEN("Extending to the right only")
        {
            auto extended_right{expand<0, extR>(a)};
            THEN("The width should match the desired with")
            {
                REQUIRE(extended_right.width() == (W + extR));
            }
            THEN("The first bits should be unchanged")
            {
                constexpr size_t S = W + extR - 1;
                constexpr size_t E = extR;
                auto slice = bit_range<S, E>(extended_right);
                REQUIRE(slice == a);
            }
        }

        WHEN("Extending in both directions at once")
        {
            auto extended{expand<extL, extR>(a)};
            THEN("The width should match the desired with")
            {
                REQUIRE(extended.width() == (W + extL + extR));
            }
        }
    }

    GIVEN("A random unsigned integer")
    {
        U a = GENERATE(take(10, random_uinteger<W, WordType>()));

        WHEN("Extending to the left only")
        {
            auto extended_left{expand<extL, 0>(a)};

            THEN("The value should not have changed")
            {
                REQUIRE(extended_left == a);
            }
            AND_THEN("The width should match the desired width")
            {
                REQUIRE(extended_left.width() == (W + extL));
            }
        }
        WHEN("Extending to the right only")
        {
            auto extended_right{expand<0, extR>(a)};
            THEN("The width should match the desired with")
            {
                REQUIRE(extended_right.width() == (W + extR));
            }
            THEN("The first bits should be unchanged")
            {
                constexpr size_t S = W + extR - 1;
                constexpr size_t E = extR;
                auto slice = bit_range<S, E>(extended_right);
                REQUIRE(slice == a);
            }
        }
    }
}

 SCENARIO("Up-casting to the next larger native integer type", "[integer][unsigned][casting]")
{
    GIVEN("An unsigned integer with 13 bits")
    {
        WHEN("Casting to an uint16_t")
        {
            THEN("The value should be correct")
            {
                uint16_t val_a = GENERATE(take(5, random(0, 255)));

                val_a += 1000; // shift it to leave the 8 bit range

                uinteger<13> a{val_a};

                REQUIRE(static_cast<uint16_t>(a) == val_a);
                REQUIRE(narrow_cast<uint16_t>(a) == val_a);
            }
        }
    }
}

 SCENARIO("Casting unsigned integers to uint8_t", "[integer][unsigned][casting]")
{
    GIVEN("An unsigned integer width bit-width <= 8")
    {

        constexpr uint8_t val = 13;

        constexpr uinteger<8> a{val};
        constexpr uinteger<7> b{val};
        constexpr uinteger<6> c{val};
        constexpr uinteger<5> d{val};

        THEN("The narrow cast function should succeed and yield the stored value")
        {
            constexpr uint8_t a8 = narrow_cast<uint8_t>(a);
            constexpr uint8_t b8 = narrow_cast<uint8_t>(b);
            constexpr uint8_t c8 = narrow_cast<uint8_t>(c);
            constexpr uint8_t d8 = narrow_cast<uint8_t>(d);

            REQUIRE(a8 == val);
            REQUIRE(b8 == val);
            REQUIRE(c8 == val);
            REQUIRE(d8 == val);
        }

        THEN("The conversion operator should succeed and yield the stored value")
        {
            constexpr uint8_t a8 = static_cast<uint8_t>(a);
            constexpr uint8_t b8 = static_cast<uint8_t>(b);
            constexpr uint8_t c8 = static_cast<uint8_t>(c);
            constexpr uint8_t d8 = static_cast<uint8_t>(d);

            REQUIRE(a8 == val);
            REQUIRE(b8 == val);
            REQUIRE(c8 == val);
            REQUIRE(d8 == val);
        }
    }

    GIVEN("An unsigned integer with bit-width > 8")
    {

        constexpr uint16_t min = std::numeric_limits<uint8_t>::min();
        constexpr uint16_t max = std::numeric_limits<uint8_t>::max();

        WHEN("The uinteger value fits a uint8_t")
        {

            const uint16_t val = GENERATE(take(5, random(min, max)));

            uinteger<9> a{val};
            uinteger<16> b{val};
            uinteger<32> c{val};
            uinteger<64> d{val};
            uinteger<150> e{val};

            THEN("The narrow cast function should succeed and yield the stored value")
            {
                uint8_t a8 = narrow_cast<uint8_t>(a);
                uint8_t b8 = narrow_cast<uint8_t>(b);
                uint8_t c8 = narrow_cast<uint8_t>(c);
                uint8_t d8 = narrow_cast<uint8_t>(d);
                uint8_t e8 = narrow_cast<uint8_t>(e);

                REQUIRE(a8 == val);
                REQUIRE(b8 == val);
                REQUIRE(c8 == val);
                REQUIRE(d8 == val);
                REQUIRE(e8 == val);
            }

            THEN("The conversion operator should succeed and yield the stored value")
            {
                uint8_t a8 = static_cast<uint8_t>(a);
                uint8_t b8 = static_cast<uint8_t>(b);
                uint8_t c8 = static_cast<uint8_t>(c);
                uint8_t d8 = static_cast<uint8_t>(d);
                uint8_t e8 = static_cast<uint8_t>(e);

                REQUIRE(a8 == val);
                REQUIRE(b8 == val);
                REQUIRE(c8 == val);
                REQUIRE(d8 == val);
                REQUIRE(e8 == val);
            }
        }

        WHEN("The uinteger values does not fit into a uint8_t")
        {

            THEN("The conversion operator truncates the result")
            {
                const uint16_t val = GENERATE(
                    take(5, random(uint16_t{max + 1}, std::numeric_limits<uint16_t>::max())));

                uinteger<9> a{val};
                uinteger<16> b{val};
                uinteger<32> c{val};
                uinteger<64> d{val};
                uinteger<150> e{val};

                uint8_t a8 = static_cast<uint8_t>(a);
                uint8_t b8 = static_cast<uint8_t>(b);
                uint8_t c8 = static_cast<uint8_t>(c);
                uint8_t d8 = static_cast<uint8_t>(d);
                uint8_t e8 = static_cast<uint8_t>(e);

                uint8_t expected = static_cast<uint8_t>(val);

                REQUIRE(a8 == expected);
                REQUIRE(b8 == expected);
                REQUIRE(c8 == expected);
                REQUIRE(d8 == expected);
                REQUIRE(e8 == expected);
            }

            THEN("The narrow cast function throws an exception")
            {
                const uint16_t val = GENERATE(
                    take(5, random(uint16_t{max + 1}, std::numeric_limits<uint16_t>::max())));

                uinteger<16> b{val};
                uinteger<32> c{val};
                uinteger<64> d{val};
                uinteger<150> e{val};

                CHECK_THROWS_AS(narrow_cast<uint8_t>(b), std::domain_error);
                CHECK_THROWS_AS(narrow_cast<uint8_t>(c), std::domain_error);
                CHECK_THROWS_AS(narrow_cast<uint8_t>(d), std::domain_error);
                CHECK_THROWS_AS(narrow_cast<uint8_t>(e), std::domain_error);
            }
        }
    }
}

 SCENARIO("Casting unsigned integers to uint16_t", "[integer][unsigned][casting]")
{
    using B = uint16_t;
    using BL = uint32_t;

    GIVEN("An unsigned integer width bit-width <= 16")
    {

        constexpr B val = 13;

        constexpr uinteger<16> a{val};
        constexpr uinteger<14> b{val};
        constexpr uinteger<8> c{val};
        constexpr uinteger<5> d{val};

        THEN("The narrow cast function should succeed and yield the stored value")
        {
            constexpr uint8_t a8 = narrow_cast<B>(a);
            constexpr uint8_t b8 = narrow_cast<B>(b);
            constexpr uint8_t c8 = narrow_cast<B>(c);
            constexpr uint8_t d8 = narrow_cast<B>(d);

            REQUIRE(a8 == val);
            REQUIRE(b8 == val);
            REQUIRE(c8 == val);
            REQUIRE(d8 == val);
        }

        THEN("The conversion operator should succeed and yield the stored value")
        {
            constexpr B a_ = static_cast<B>(a);
            constexpr B b_ = static_cast<B>(b);
            constexpr B c_ = static_cast<B>(c);
            constexpr B d_ = static_cast<B>(d);

            REQUIRE(a_ == val);
            REQUIRE(b_ == val);
            REQUIRE(c_ == val);
            REQUIRE(d_ == val);
        }
    }

    GIVEN("An unsigned integer with bit-width > 16")
    {

        constexpr uint16_t min = std::numeric_limits<B>::min();
        constexpr uint16_t max = std::numeric_limits<B>::max();

        WHEN("The uinteger value fits a uint8_t")
        {

            const uint16_t val = GENERATE(take(5, random(min, max)));

            uinteger<23> a{val};
            uinteger<16> b{val};
            uinteger<32> c{val};
            uinteger<64> d{val};
            uinteger<150> e{val};

            THEN("The narrow cast function should succeed and yield the stored value")
            {
                B a_ = narrow_cast<B>(a);
                B b_ = narrow_cast<B>(b);
                B c_ = narrow_cast<B>(c);
                B d_ = narrow_cast<B>(d);
                B e_ = narrow_cast<B>(e);

                REQUIRE(a_ == val);
                REQUIRE(b_ == val);
                REQUIRE(c_ == val);
                REQUIRE(d_ == val);
                REQUIRE(e_ == val);
            }

            THEN("The conversion operator should succeed and yield the stored value")
            {
                B a_ = static_cast<B>(a);
                B b_ = static_cast<B>(b);
                B c_ = static_cast<B>(c);
                B d_ = static_cast<B>(d);
                B e_ = static_cast<B>(e);

                REQUIRE(a_ == val);
                REQUIRE(b_ == val);
                REQUIRE(c_ == val);
                REQUIRE(d_ == val);
                REQUIRE(e_ == val);
            }
        }

        WHEN("The uinteger values does not fit into a uint16_t")
        {

            THEN("The conversion operator truncates the result")
            {
                const BL val =
                    GENERATE(take(5, random(BL{max + 1}, std::numeric_limits<BL>::max())));

                uinteger<23> a{val};
                uinteger<16> b{val};
                uinteger<32> c{val};
                uinteger<64> d{val};
                uinteger<150> e{val};

                B a_ = static_cast<B>(a);
                B b_ = static_cast<B>(b);
                B c_ = static_cast<B>(c);
                B d_ = static_cast<B>(d);
                B e_ = static_cast<B>(e);

                B expected = static_cast<B>(val);

                REQUIRE(a_ == expected);
                REQUIRE(b_ == expected);
                REQUIRE(c_ == expected);
                REQUIRE(d_ == expected);
                REQUIRE(e_ == expected);
            }

            THEN("The narrow cast function throws an exception")
            {
                const BL val =
                    GENERATE(take(5, random(BL{max + 1}, std::numeric_limits<BL>::max())));

                uinteger<9> a{val};
                uinteger<16> b{val};
                uinteger<32> c{val};
                uinteger<64> d{val};
                uinteger<150> e{val};

                REQUIRE_NOTHROW(narrow_cast<B>(a));
                REQUIRE_NOTHROW(narrow_cast<B>(b));
                CHECK_THROWS_AS(narrow_cast<uint8_t>(c), std::domain_error);
                CHECK_THROWS_AS(narrow_cast<uint8_t>(d), std::domain_error);
                CHECK_THROWS_AS(narrow_cast<uint8_t>(e), std::domain_error);
            }
        }
    }
}

 SCENARIO("Casting unsigned integers with various WordTypes to uint16_t",
         "[integer][unsigned][casting]")
{
    using B = uint16_t;
    using BL = uint32_t;

    GIVEN("An unsigned integer width bit-width <= 16")
    {

        constexpr B val = 13;

        constexpr uinteger<16, uint8_t> a{val};
        constexpr uinteger<14, size_t> b{val};
        constexpr uinteger<8, uint32_t> c{val};
        constexpr uinteger<5> d{val};

        THEN("The narrow cast function should succeed and yield the stored value")
        {
            constexpr uint8_t a8 = narrow_cast<B>(a);
            constexpr uint8_t b8 = narrow_cast<B>(b);
            constexpr uint8_t c8 = narrow_cast<B>(c);
            constexpr uint8_t d8 = narrow_cast<B>(d);

            REQUIRE(a8 == val);
            REQUIRE(b8 == val);
            REQUIRE(c8 == val);
            REQUIRE(d8 == val);
        }

        THEN("The conversion operator should succeed and yield the stored value")
        {
            constexpr B a_ = static_cast<B>(a);
            constexpr B b_ = static_cast<B>(b);
            constexpr B c_ = static_cast<B>(c);
            constexpr B d_ = static_cast<B>(d);

            REQUIRE(a_ == val);
            REQUIRE(b_ == val);
            REQUIRE(c_ == val);
            REQUIRE(d_ == val);
        }
    }

    GIVEN("An unsigned integer with bit-width > 16")
    {

        constexpr uint16_t min = std::numeric_limits<B>::min();
        constexpr uint16_t max = std::numeric_limits<B>::max();

        WHEN("The uinteger value fits a uint8_t")
        {

            const uint16_t val = GENERATE(take(5, random(min, max)));

            uinteger<23> a{val};
            uinteger<16> b{val};
            uinteger<32, uint32_t> c{val};
            uinteger<64> d{val};
            uinteger<150, uint8_t> e{val};

            THEN("The narrow cast function should succeed and yield the stored value")
            {
                B a_ = narrow_cast<B>(a);
                B b_ = narrow_cast<B>(b);
                B c_ = narrow_cast<B>(c);
                B d_ = narrow_cast<B>(d);
                B e_ = narrow_cast<B>(e);

                REQUIRE(a_ == val);
                REQUIRE(b_ == val);
                REQUIRE(c_ == val);
                REQUIRE(d_ == val);
                REQUIRE(e_ == val);
            }

            THEN("The conversion operator should succeed and yield the stored value")
            {
                B a_ = static_cast<B>(a);
                B b_ = static_cast<B>(b);
                B c_ = static_cast<B>(c);
                B d_ = static_cast<B>(d);
                B e_ = static_cast<B>(e);

                REQUIRE(a_ == val);
                REQUIRE(b_ == val);
                REQUIRE(c_ == val);
                REQUIRE(d_ == val);
                REQUIRE(e_ == val);
            }
        }

        WHEN("The uinteger values does not fit into a uint16_t")
        {

            THEN("The conversion operator truncates the result")
            {
                const BL val =
                    GENERATE(take(5, random(BL{max + 1}, std::numeric_limits<BL>::max())));

                uinteger<23> a{val};
                uinteger<530, uint8_t> b{val};
                uinteger<32, uint32_t> c{val};
                uinteger<64> d{val};
                uinteger<150, size_t> e{val};

                B a_ = static_cast<B>(a);
                B b_ = static_cast<B>(b);
                B c_ = static_cast<B>(c);
                B d_ = static_cast<B>(d);
                B e_ = static_cast<B>(e);

                B expected = static_cast<B>(val);

                REQUIRE(a_ == expected);
                REQUIRE(b_ == expected);
                REQUIRE(c_ == expected);
                REQUIRE(d_ == expected);
                REQUIRE(e_ == expected);
            }

            THEN("The narrow cast function throws an exception")
            {
                const BL val =
                    GENERATE(take(5, random(BL{max + 1}, std::numeric_limits<BL>::max())));

                uinteger<32> c{val};
                uinteger<64, uint8_t> d{val};
                uinteger<64> e{val};
                uinteger<64, uint32_t> f{val};

                CHECK_THROWS_AS(narrow_cast<uint8_t>(c), std::domain_error);
                CHECK_THROWS_AS(narrow_cast<uint8_t>(d), std::domain_error);
                CHECK_THROWS_AS(narrow_cast<uint8_t>(e), std::domain_error);
                CHECK_THROWS_AS(narrow_cast<uint8_t>(f), std::domain_error);
            }
        }
    }
}

 SCENARIO("Width casting of signed integers", "[integer][signed][utility][casting]")
{
    GIVEN("A positive integer")
    {
        constexpr integer<16> i16{400};
        constexpr integer<32> i32{400};
        constexpr integer<150> i150{354346546};

        WHEN("Expanding the width")
        {

            const integer<24> i16e = width_cast<24>(i16);
            const integer<50> i32e = width_cast<50>(i32);
            const integer<200> i150e = width_cast<200>(i150);

            THEN("The numerical value should not have changed")
            {
                CHECK(i16 == i16e);
                CHECK(i32 == i32e);
                REQUIRE(i150 == i150e);
            }
        }
        WHEN("Reducing the width")
        {
            THEN("The first bits are simply dropped")
            {
                const integer<8> i16r = width_cast<8>(i16);
                const integer<20> i32r = width_cast<20>(i32);
                const integer<2> i150r = width_cast<2>(i150);
                CHECK(i16r == integer<8>{400 - 256});
                CHECK(i32r == i32);
                CHECK(i150r == integer<2>{2});
                //                std::cout << group_digits(to_binary(i150),8) << "\n";
                //                std::cout << group_digits(to_binary(i150r),8) << "\n";
            }
        }
    }
    GIVEN("A negative integer")
    {
        constexpr integer<16> i16{-400};
        constexpr integer<32> i32{-400};
        constexpr integer<150> i150{-354346546};

        WHEN("Expanding the width")
        {

            const integer<24> i16e = width_cast<24>(i16);
            const integer<50> i32e = width_cast<50>(i32);
            const integer<200> i150e = width_cast<200>(i150);

            THEN("The numerical value should not have changed")
            {
                CHECK(i16 == i16e);
                CHECK(i32 == i32e);
                REQUIRE(i150 == i150e);
            }
        }
        WHEN("Reducing the width")
        {
            THEN("The first bits are simply dropped")
            {
                const integer<8> i16r = width_cast<8>(i16);
                const integer<20> i32r = width_cast<20>(i32);
                const integer<2> i150r = width_cast<2>(i150);

                CHECK(i16r == integer<8>{112});
                CHECK(i32r == i32);
                CHECK(i150r == integer<2>{2});
            }
        }
    }
}

<<<<<<< HEAD
SCENARIO("Casting signed integers to uint8_t", "[integer][unsigned][casting]")
{
    GIVEN("All of the 16 bit signed integers")
    {
        using I16 = integer<16>;

        constexpr int32_t min16 = std::numeric_limits<int16_t>::min();
        constexpr int32_t max16 = std::numeric_limits<int16_t>::max();

        constexpr int32_t min8 = std::numeric_limits<int8_t>::min();
        constexpr int32_t max8 = std::numeric_limits<int8_t>::max();

        THEN("Only casts with enough space should succeed")
        {
            for (int32_t i = min16; i <= max16; ++i)
            {
                const int16_t actual = static_cast<int16_t>(i);
                const I16 i16(actual);

                if (actual >= min8 && actual <= max8)
                {
                    // "actual" fits into 8 bits
                    REQUIRE(narrow_cast<int8_t>(i16) == actual);
                }
                else
                {
                    // "actual" does not fit into 8 bits
                    REQUIRE_THROWS_AS(narrow_cast<int8_t>(i16), std::domain_error);
                }
            }
        }
    }
}

SCENARIO("Casting uinteger<16> to integer<32>", "[integer][unsigned][signed][casting]")
{
    GIVEN("All of the 16 bit unsigned integers")
    {
        using U16 = uinteger<16, uint16_t>;
        using I32 = integer<32, uint32_t>;

        constexpr int32_t min16 = std::numeric_limits<uint16_t>::min();
        constexpr int32_t max16 = std::numeric_limits<uint16_t>::max();

        THEN("Assert that the signed cast does not change the value")
        {
            for (int32_t i = min16; i <= max16; ++i)
            {
                const uint16_t u = static_cast<uint16_t>(i);
                const U16 aarith_unsigned = u;

                const I32 expected(i);

                // try both template overloads
                const I32 aarith_signed_easy = signed_width_cast<I32>(aarith_unsigned);
                const I32 aarith_signed_explicit =
                    signed_width_cast<32, uint32_t, 16, uint16_t>(aarith_unsigned);

                REQUIRE(aarith_signed_easy == expected);
                REQUIRE(aarith_signed_explicit == expected);
            }
=======
TEMPLATE_TEST_CASE_SIG("Casting unsigned integers", "[integer][unsigned][casting]",
                       AARITH_INT_TEST_SIGNATURE,
                       //                       (8, uint64_t)
                       AARITH_UINT_TEST_TEMPLATE_NATIVE_SIZES_PARAM_RANGE)
{
    using I = aarith::uinteger<W>;
    using N = WordType;

    GIVEN("A random native integer")
    {
        const N val = GENERATE(
            take(50, random(std::numeric_limits<N>::min(), std::numeric_limits<N>::max())));

        const I aarith_val{val};

        WHEN("Casting the value back")
        {
            const N cast = static_cast<N>(aarith_val);
            CAPTURE(val, aarith_val, cast);
            REQUIRE(cast == val);
        }
    }
}

TEMPLATE_TEST_CASE_SIG("Casting signed integers", "[integer][signed][casting]",
                       AARITH_INT_TEST_SIGNATURE,
                       //                       (8, uint64_t)
                       AARITH_SINT_TEST_TEMPLATE_NATIVE_SIZES_PARAM_RANGE)
{
    using I = aarith::integer<W>;
    using N = WordType;

    GIVEN("A random native integer")
    {
        const N val = GENERATE(
            take(50, random(std::numeric_limits<N>::min(), std::numeric_limits<N>::max())));

        const I aarith_val{val};

        WHEN("Casting the value back")
        {
            const N cast = static_cast<N>(aarith_val);
            CAPTURE(val, aarith_val, to_binary(aarith_val), cast, W);
            REQUIRE(cast == val);
>>>>>>> 77f3e4fd
        }
    }
}<|MERGE_RESOLUTION|>--- conflicted
+++ resolved
@@ -604,69 +604,6 @@
     }
 }
 
-<<<<<<< HEAD
-SCENARIO("Casting signed integers to uint8_t", "[integer][unsigned][casting]")
-{
-    GIVEN("All of the 16 bit signed integers")
-    {
-        using I16 = integer<16>;
-
-        constexpr int32_t min16 = std::numeric_limits<int16_t>::min();
-        constexpr int32_t max16 = std::numeric_limits<int16_t>::max();
-
-        constexpr int32_t min8 = std::numeric_limits<int8_t>::min();
-        constexpr int32_t max8 = std::numeric_limits<int8_t>::max();
-
-        THEN("Only casts with enough space should succeed")
-        {
-            for (int32_t i = min16; i <= max16; ++i)
-            {
-                const int16_t actual = static_cast<int16_t>(i);
-                const I16 i16(actual);
-
-                if (actual >= min8 && actual <= max8)
-                {
-                    // "actual" fits into 8 bits
-                    REQUIRE(narrow_cast<int8_t>(i16) == actual);
-                }
-                else
-                {
-                    // "actual" does not fit into 8 bits
-                    REQUIRE_THROWS_AS(narrow_cast<int8_t>(i16), std::domain_error);
-                }
-            }
-        }
-    }
-}
-
-SCENARIO("Casting uinteger<16> to integer<32>", "[integer][unsigned][signed][casting]")
-{
-    GIVEN("All of the 16 bit unsigned integers")
-    {
-        using U16 = uinteger<16, uint16_t>;
-        using I32 = integer<32, uint32_t>;
-
-        constexpr int32_t min16 = std::numeric_limits<uint16_t>::min();
-        constexpr int32_t max16 = std::numeric_limits<uint16_t>::max();
-
-        THEN("Assert that the signed cast does not change the value")
-        {
-            for (int32_t i = min16; i <= max16; ++i)
-            {
-                const uint16_t u = static_cast<uint16_t>(i);
-                const U16 aarith_unsigned = u;
-
-                const I32 expected(i);
-
-                // try both template overloads
-                const I32 aarith_signed_easy = signed_width_cast<I32>(aarith_unsigned);
-                const I32 aarith_signed_explicit =
-                    signed_width_cast<32, uint32_t, 16, uint16_t>(aarith_unsigned);
-
-                REQUIRE(aarith_signed_easy == expected);
-                REQUIRE(aarith_signed_explicit == expected);
-            }
-=======
 TEMPLATE_TEST_CASE_SIG("Casting unsigned integers", "[integer][unsigned][casting]",
                        AARITH_INT_TEST_SIGNATURE,
                        //                       (8, uint64_t)
@@ -711,7 +648,6 @@
             const N cast = static_cast<N>(aarith_val);
             CAPTURE(val, aarith_val, to_binary(aarith_val), cast, W);
             REQUIRE(cast == val);
->>>>>>> 77f3e4fd
         }
     }
 }