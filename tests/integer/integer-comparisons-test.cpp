--- conflicted
+++ resolved
@@ -64,17 +64,9 @@
 
     GIVEN("a and b with a < b")
     {
-<<<<<<< HEAD
         I a = GENERATE(take(300, random_integer<W, WordType>()));
 
-        V b{a};
-
-        b = add(b, V::one());
-=======
-        I a = GENERATE(take(50, random_integer<W, WordType>()));
-
         V b{expanding_add(a, I::one())};
->>>>>>> 34190f56
 
         THEN("operator< returns true")
         {
