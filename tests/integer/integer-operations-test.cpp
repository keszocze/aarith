#include "gen_integer.hpp"
#include <aarith/integer.hpp>
#include <aarith/integer/integer_random_generation.hpp>
#include <catch.hpp>
#include <limits>

#include "../test-signature-ranges.hpp"

using namespace aarith; // NOLINT

TEMPLATE_TEST_CASE_SIG("Pre/postfix operator++", "[integer][arithmetic]",
                       AARITH_INT_EXTENDED_TEST_SIGNATURE,
                       AARITH_INT_EXTENDED_TEST_TEMPLATE_NATIVE_SIZES_PARAM_RANGE)
{
    using I = Type<W, WordType>;
    GIVEN("A random integer and a random uint8_t")
    {
        I a = GENERATE(take(10, random_integer<W, WordType>()));
        I b{a};

        uint8_t iters = GENERATE(take(10, random<uint8_t>(std::numeric_limits<uint8_t>::min(),
                                                          std::numeric_limits<uint8_t>::max())));

        WHEN("Calling the prefix/postfix -- operator multiple times")
        {
            THEN("It should match the subtraction operation")
            {
                I a_sub{sub(a, I{iters})};
                for (size_t i = 0; i < iters; ++i)
                {
                    CHECK(--a == sub(b--, I::one()));
                    CHECK(a == b);
                }
                CHECK(a == a_sub);
                REQUIRE(b == a_sub);
            }
        }
    }

    GIVEN("A random integer and a random uint8_t")
    {
        I a = GENERATE(take(10, random_integer<W, WordType>()));
        I b{a};

        uint8_t iters = GENERATE(take(10, random<uint8_t>(std::numeric_limits<uint8_t>::min(),
                                                          std::numeric_limits<uint8_t>::max())));

        WHEN("Calling the prefix/postfix ++ operator multiple times")
        {
            THEN("It should match the addition operation")
            {
                I a_add{add(a, I{iters})};
                for (size_t i = 0; i < iters; ++i)
                {
                    CHECK(++a == add(b++, I::one()));
                    CHECK(a == b);
                }
                CHECK(a == a_add);
                REQUIRE(b == a_add);
            }
        }
    }
}

TEMPLATE_TEST_CASE_SIG("Arithmetic should be associative", "[integer][signed][arithmetic]",
                       AARITH_INT_TEST_SIGNATURE, AARITH_INT_TEST_TEMPLATE_PARAM_RANGE)
{
    using I = integer<W, WordType>;
    GIVEN("Given three integers")
    {
        I a = GENERATE(take(10, random_integer<W, WordType>()));
        I b = GENERATE(take(10, random_integer<W, WordType>()));
        I c = GENERATE(take(10, random_integer<W, WordType>()));
        WHEN("Adding these numbers")
        {
            const I res1 = (a + b) + c;
            const I res2 = a + (b + c);
            THEN("Associativity should hold")
            {
                REQUIRE(res1 == res2);
            }
        }
        WHEN("Multiplying these numbers")
        {
            const I res1 = (a * b) * c;
            const I res2 = a * (b * c);
            THEN("Associativity should hold")
            {
                REQUIRE(res1 == res2);
            }
        }
    }
}

TEMPLATE_TEST_CASE_SIG("Arithmetic should be constexpr", "[integer][signed][arithmetic][constexpr]",
                       AARITH_INT_TEST_SIGNATURE, AARITH_INT_TEST_TEMPLATE_PARAM_RANGE)
{
    using I = integer<W, WordType>;
    GIVEN("Two integers")
    {
        constexpr I a{4};
        constexpr I b{8};

        WHEN("Performing addition")
        {

            THEN("The operation is constexpr")
            {
                constexpr I expected{12};

                constexpr auto result_expanded = expanding_add(a, b);
                constexpr I result = add(a, b);

                REQUIRE(result_expanded == expected);
                REQUIRE(result == expected);
            }
        }
        WHEN("Performing subtraction")
        {
            THEN("The operation is constexpr")
            {
                constexpr I expected{4};

                constexpr I result = sub(b, a);
                //                constexpr integer<32> result = expanding_sub(b, a);

                REQUIRE(result == expected);
            }
        }
        WHEN("Performing multiplication")
        {
            THEN("The operation is constexpr")
            {
                constexpr I expected{32};

                constexpr I result = mul(b, a);

                REQUIRE(result == expected);
            }
        }
        WHEN("Performing Division/Modulo")
        {
            THEN("The operation is constexpr")
            {
                constexpr I expected{2};

                constexpr I result = div(b, a);

                REQUIRE(result == expected);
            }
        }
    }
}

SCENARIO("Adding two positive integers", "[integer][signed][arithmetic][addition]")
{
    GIVEN("Two positive integer<N> a and b with N <= word_width")
    {
        static constexpr size_t TestWidth = 16;
        static_assert(1 == integer<TestWidth>::word_count());

        WHEN("The result a+b still fits into N bits")
        {
            static constexpr uint8_t number_a = 32;
            static constexpr uint8_t number_b = 16;
            const integer<TestWidth> a{number_a};
            const integer<TestWidth> b{number_b};
            const integer<TestWidth> result = add(a, b);
            const integer<TestWidth> result_fun = fun_add(a, b);

            THEN("It should be the correct sum")
            {
                CHECK(result_fun == result);
                REQUIRE(result.word(0) == number_a + number_b);
            }
        }
        WHEN("The result a+b does not fit into N bits")
        {
            static constexpr uint16_t number_a = (1 << TestWidth) - 1;
            static constexpr uint16_t number_b = 1;
            constexpr integer<TestWidth> a{number_a};
            constexpr integer<TestWidth> b{number_b};
            auto const result = add(a, b);
            const integer<TestWidth> result_fun = fun_add(a, b);

            THEN("It should be the masked to fit")
            {
                CHECK(result_fun == result);
                REQUIRE(result.word(0) == 0);
            }
        }
    }
    GIVEN("Two integers with different word_count")
    {
        constexpr integer<64> a{16};
        constexpr integer<128> b{32, 8};
        constexpr integer<128> expected{32, 24};
        WHEN("Adding the integers")
        {
            THEN("All words need to be respected in the operation")
            {
                const auto result = expanding_add(b, a);
                REQUIRE(result == expected);
            }
        }
    }
    GIVEN("Two positive integer<N> a and b with N > word_width")
    {
        static constexpr size_t TestWidth = 128;
        static_assert(integer<TestWidth>::word_count() > 1);

        WHEN("There is a carry into the next word")
        {
            static constexpr uint64_t number_a = 1ULL << 63;
            static constexpr uint64_t number_b = 1ULL << 63;
            constexpr integer<TestWidth> a{number_a};
            constexpr integer<TestWidth> b{number_b};
            auto const result = add(a, b);
            const integer<TestWidth> result_fun = fun_add(a, b);

            THEN("It is added to the next word")
            {
                CHECK(result_fun == result);
                REQUIRE(result.word(1) == 1);
            }
        }

        WHEN("There is no carry into the next word")
        {
            static constexpr uint64_t number_a = 1ULL << 63;
            static constexpr uint64_t number_b = 0;
            constexpr integer<TestWidth> a{number_a};
            constexpr integer<TestWidth> b{number_b};
            auto const result = add(a, b);
            const integer<TestWidth> result_fun = fun_add(a, b);

            THEN("The next word is unchanged")
            {
                REQUIRE(result_fun == result);
                REQUIRE(result.word(1) == 0);
            }
        }
    }
    GIVEN("An integer and its negative")
    {
        constexpr integer<16> a(15);
        constexpr integer<16> a_(-15);
        constexpr integer<16> zero16(0);
        const integer<16> sum16 = add(a, a_);
        const integer<16> sum16_fun = fun_add(a, a_);

        constexpr integer<64> b(150);
        constexpr integer<64> b_(-150);
        constexpr integer<64> zero64(0);
        const integer<64> sum64 = add(b, b_);
        const integer<64> sum64_fun = fun_add(b, b_);

        constexpr integer<150> c(1337);
        constexpr integer<150> c_(-1337);
        constexpr integer<150> zero150(0);
        const integer<150> sum150_fun = fun_add(c, c_);
        const integer<150> sum150 = add(c, c_);

        THEN("The sum should be zero")
        {

            CHECK(sum16_fun == sum16);
            REQUIRE(sum16 == zero16);
            REQUIRE(sum16.is_zero());
            REQUIRE(sum16 == add(a_, a));

            CHECK(sum64_fun == sum64);
            REQUIRE(sum64 == zero64);
            REQUIRE(sum64.is_zero());
            REQUIRE(sum64 == add(b_, b));

            CHECK(sum150_fun == sum150);
            REQUIRE(sum150 == zero150);
            REQUIRE(sum150.is_zero());
            REQUIRE(sum150 == add(c_, c));
        }

        THEN("The sum should be negative")
        {
            REQUIRE_FALSE(sum16.is_negative());
            REQUIRE_FALSE(sum64.is_negative());
            REQUIRE_FALSE(sum150.is_negative());
        }
    }

    GIVEN("The number zero")
    {
        constexpr integer<16> z16;
        constexpr integer<63> z63;
        constexpr integer<150> z150;
        WHEN("Adding a negative number")
        {

            constexpr integer<16> neg16{-5};
            constexpr integer<63> neg63{-5};
            constexpr integer<150> neg150{-5};

            THEN("The result should be the negative number")
            {
                CHECK(add(z16, neg16) == neg16);
                CHECK(add(z63, neg63) == neg63);
                CHECK(add(z150, neg150) == neg150);
            }
        }
    }

    GIVEN("A positive integer and a negative integer with larger absolute value")
    {
        constexpr integer<16> a(15);
        constexpr integer<16> a_(-16);
        const integer<16> sum16 = add(a, a_);

        constexpr integer<64> b(150);
        constexpr integer<64> b_(-235);
        const integer<64> sum64 = add(b, b_);

        constexpr integer<150> c(1337);
        constexpr integer<150> c_(-5000);
        const integer<150> sum150 = add(c, c_);

        THEN("The sum should be negative")
        {
            REQUIRE(sum16.is_negative());
            REQUIRE(sum64.is_negative());
            REQUIRE(sum150.is_negative());
        }
    }
}

TEMPLATE_TEST_CASE_SIG("Signed integer addition is commutative",
                       "[integer][signed][arithmetic][addition]", AARITH_INT_TEST_SIGNATURE,
                       AARITH_INT_TEST_TEMPLATE_PARAM_RANGE)
{
    using I = integer<W, WordType>;
    using R = integer<2 * W, WordType>;

    I a = GENERATE(take(10, random_integer<W, WordType>()));
    I b = GENERATE(take(10, random_integer<W, WordType>()));

    WHEN("Computing with extended bit widths")
    {
        R res_a_b{expanding_add(a, b)};
        R res_b_a{expanding_add(b, a)};
        THEN("The results should match")
        {
            REQUIRE(res_a_b == res_b_a);
        }
    }
    WHEN("Computing with truncation")
    {
        I res_a_b{add(a, b)};
        I res_b_a{add(a, b)};
        THEN("The results should match")
        {
            REQUIRE(res_a_b == res_b_a);
        }
    }
}

TEMPLATE_TEST_CASE_SIG(
    "Signed integer addition is commutative for addends with different bit widths",
    "[integer][signed][arithmetic][addition]", AARITH_INT_TEST_SIGNATURE,
    AARITH_INT_TEST_TEMPLATE_PARAM_RANGE)
{
    using I = integer<W, WordType>;
    using ISmall = integer<W - 2, WordType>;
    using ILarge = integer<W + I::word_width() + 3, WordType>;

    I a = GENERATE(take(5, random_integer<W, WordType>()));
    ISmall b = GENERATE(take(5, random_integer<W - 2, WordType>()));
    ILarge c = GENERATE(take(5, random_integer<W + I::word_width() + 3, WordType>()));

    WHEN("Using different bit-widths")
    {

        const auto res_a_b{expanding_add(a, b)};
        const auto res_b_a{expanding_add(a, b)};

        const auto res_a_c{expanding_add(a, c)};
        const auto res_c_a{expanding_add(c, a)};
        THEN("The results should match")
        {
            REQUIRE(res_a_b == res_b_a);
            REQUIRE(res_a_c == res_c_a);
        }
    }
}

TEMPLATE_TEST_CASE_SIG("Zero is the neutral element of the addition",
                       "[integer][signed][arithmetic][addition]", AARITH_INT_TEST_SIGNATURE,
                       AARITH_INT_TEST_TEMPLATE_PARAM_RANGE)
{
    using I = integer<W, WordType>;
    I a = GENERATE(take(100, random_integer<W, WordType>()));
    REQUIRE(add(a, I::zero()) == a);
    REQUIRE(expanding_add(a, I::zero()) == a);
}

TEMPLATE_TEST_CASE_SIG("Addition wraps around correctly", "[integer][signed][arithmetic][addition]",
                       AARITH_INT_TEST_SIGNATURE, AARITH_INT_TEST_TEMPLATE_PARAM_RANGE)
{
    using I = integer<W, WordType>;

    static constexpr I one = I::one();
    static constexpr I max_val = I::max();
    static constexpr I min_val = I::min();

    WHEN("Adding one to max")
    {
        THEN("The result should be min")
        {
            REQUIRE(add(max_val, one) == min_val);
        }
    }
    WHEN("Adding max to max")
    {
        THEN("The result should be minus two")
        {
            const I minus_two = sub(I::minus_one(), I::one());
            REQUIRE(add(max_val, max_val) == minus_two);
        }
    }
    WHEN("Adding min to max")
    {
        THEN("The result should be minus one")
        {
            REQUIRE(add(max_val, min_val) == I::minus_one());
        }
    }
}

TEMPLATE_TEST_CASE_SIG("Zero is the neutral element of the subtraction",
                       "[integer][unsigned][arithmetic][subtraction]", AARITH_INT_TEST_SIGNATURE,
                       AARITH_INT_TEST_TEMPLATE_PARAM_RANGE)
{
    using I = integer<W, WordType>;
    I a = GENERATE(take(100, random_integer<W, WordType>()));
    REQUIRE(sub(a, I::zero()) == a);
    REQUIRE(expanding_sub(a, I::zero()) == a);
}

TEMPLATE_TEST_CASE_SIG("Expanding subtraction wraps around correctly for different bit-widths",
                       "[integer][signed][arithmetic][subtraction]", AARITH_INT_TEST_SIGNATURE,
                       AARITH_INT_TEST_TEMPLATE_PARAM_RANGE)
{
    using I = integer<W, WordType>;
    using LargeI = integer<2 * W + 6, WordType>;

    GIVEN("A n-bit zero and a m-bit (m>n)  max")
    {
        static constexpr LargeI max_val = LargeI::max();
        static constexpr LargeI min_val = LargeI::min();
        static constexpr LargeI expected = LargeI::one();

        THEN("Subtracting max from min should give one")
        {
            auto constexpr result = expanding_sub(min_val, max_val);
            REQUIRE(result == expected);
        }
    }

    GIVEN("A n-bit zero and a m-bit (m<n) max")
    {
        static constexpr LargeI zero = LargeI::zero();
        static constexpr I large = I::max();
        static constexpr LargeI expected = sub(LargeI::one(), add(LargeI{I::max()}, LargeI::one()));

        THEN("Subtracting max from zero should give 1-(small::max+1)")
        {
            auto constexpr result = expanding_sub(zero, large);
            REQUIRE(result == expected);
        }
    }
}

TEMPLATE_TEST_CASE_SIG("Subtraction wraps around correctly",
                       "[integer][signed][arithmetic][subtraction]", AARITH_INT_TEST_SIGNATURE,
                       AARITH_INT_TEST_TEMPLATE_PARAM_RANGE)
{
    using I = integer<W, WordType>;

    static constexpr I one = I::one();
    static constexpr I minus_one = I::minus_one();
    static constexpr I max_val = I::max();
    static constexpr I min_val = I::min();

    WHEN("Subtracting one from min")
    {
        THEN("The result should be max")
        {
            auto constexpr result = expanding_sub(min_val, one);
            REQUIRE(result == max_val);
        }
    }

    WHEN("Subtracting minus one from max")
    {
        THEN("The result should be min")
        {
            auto constexpr result = expanding_sub(max_val, minus_one);
            REQUIRE(result == min_val);
        }
    }
}

TEMPLATE_TEST_CASE_SIG("Unsigned integer multiplication is commutative",
                       "[integer][signed][arithmetic][multiplication]", AARITH_INT_TEST_SIGNATURE,
                       AARITH_INT_TEST_TEMPLATE_PARAM_RANGE)
{
    using I = integer<W, WordType>;
    using R = integer<2 * W, WordType>;

    I a = GENERATE(take(10, random_integer<W, WordType>()));
    I b = GENERATE(take(10, random_integer<W, WordType>()));

    // the most negtive number behaves strangely
    if (a != I::min() && b != I::min())
    {

        WHEN("Computing with extended bit widths")
        {
            R res_a_b_naive{naive_expanding_mul(a, b)};
            R res_b_a_naive{naive_expanding_mul(b, a)};
            R res_a_b_booth{booth_expanding_mul(a, b)};
            R res_b_a_booth{booth_expanding_mul(b, a)};
            THEN("The the flipped results should match")
            {
                REQUIRE(res_a_b_naive == res_b_a_naive);
                REQUIRE(res_a_b_booth == res_b_a_booth);
            }
            AND_THEN("The results of the different methods should match")
            {
                REQUIRE(res_a_b_naive == res_a_b_booth);
            }
        }

        WHEN("Computing with truncation")
        {
            I res_a_b_naive{naive_mul(a, b)};
            I res_b_a_naive{naive_mul(b, a)};
            I res_a_b_booth{booth_mul(a, b)};
            I res_b_a_booth{booth_mul(b, a)};
            THEN("The the flipped results should match")
            {
                REQUIRE(res_a_b_naive == res_b_a_naive);
                REQUIRE(res_a_b_booth == res_b_a_booth);
            }
            AND_THEN("The results of the different methods should match")
            {
                REQUIRE(res_a_b_naive == res_a_b_booth);
            }
        }
    }
}

TEMPLATE_TEST_CASE_SIG("One is the neutral element of the multiplication",
                       "[integer][signed][arithmetic][multiplication]", AARITH_INT_TEST_SIGNATURE,
                       AARITH_INT_TEST_TEMPLATE_PARAM_RANGE)
{
    using I = integer<W, WordType>;
    I a = GENERATE(take(50, random_integer<W, WordType>()));
    REQUIRE(naive_mul(a, I::one()) == a);
    REQUIRE(naive_expanding_mul(a, I::one()) == a);
    REQUIRE(booth_mul(a, I::one()) == a);
    REQUIRE(booth_expanding_mul(a, I::one()) == a);
}

TEMPLATE_TEST_CASE_SIG("Multiplying with minus one only changes the sign ",
                       "[integer][signed][arithmetic][multiplication]", AARITH_INT_TEST_SIGNATURE,
                       AARITH_INT_TEST_TEMPLATE_PARAM_RANGE)
{
    GIVEN("No the most negative number")
    {
        using I = integer<W, WordType>;
        I a = GENERATE(take(50, random_integer<W, WordType>()));
        if (a != I::min())
        {
            REQUIRE(naive_mul(a, I::minus_one()) == -a);
            REQUIRE(naive_expanding_mul(a, I::minus_one()) == -a);
            REQUIRE(booth_mul(a, I::minus_one()) == -a);
            REQUIRE(booth_expanding_mul(a, I::minus_one()) == -a);
        }
    }
}

TEMPLATE_TEST_CASE_SIG("Zero makes the multiplication result zero",
                       "[integer][signed][arithmetic][multiplication]", AARITH_INT_TEST_SIGNATURE,
                       AARITH_INT_TEST_TEMPLATE_PARAM_RANGE)
{
    using I = integer<W, WordType>;
    using R = integer<2 * W, WordType>;
    I a = GENERATE(take(50, random_integer<W, WordType>()));
    REQUIRE(naive_mul(a, I::zero()) == I::zero());
    REQUIRE(naive_expanding_mul(a, I::zero()) == R::zero());
    REQUIRE(booth_mul(a, I::zero()) == I::zero());
    REQUIRE(booth_expanding_mul(a, I::zero()) == R::zero());
}

TEMPLATE_TEST_CASE_SIG("Multiplying the max value with itself and truncation yields 1",
                       "[integer][signed][arithmetic][multiplication]", AARITH_INT_TEST_SIGNATURE,
                       AARITH_INT_TEST_TEMPLATE_PARAM_RANGE)
{
    using I = integer<W, WordType>;
    I a{I::max()};
    REQUIRE(naive_mul(a, a) == I::one());
    REQUIRE(booth_mul(a, a) == I::one());
}

TEMPLATE_TEST_CASE_SIG("Testing the most negative number", "[integer][signed][arithmetic]",
                       AARITH_INT_TEST_SIGNATURE, AARITH_INT_TEST_TEMPLATE_PARAM_RANGE)
{
    using I = integer<W, WordType>;
    GIVEN("The most negative number")
    {
        constexpr I mnn = I::min();
        WHEN("Multyplying with -1")
        {
            THEN("The value should not change")
            {
                CHECK(naive_mul(mnn, I::minus_one()) == mnn);
                REQUIRE(booth_mul(mnn, I::minus_one()) == mnn);
            }
        }
        WHEN("Performing unary negation")
        {
            THEN("The value should not change")
            {
                REQUIRE(-mnn == mnn);
            }
        }
        WHEN("Computing the absolute value")
        {
            THEN("The value should not change")
            {
                REQUIRE(abs(mnn) == mnn);
            }
        }
    }
}

SCENARIO("Multiplying larger integers using the various implementations works",
         "[integer][signed][arithmetic][multiplication]")
{
    GIVEN("Some large integers")
    {
        const integer<192> a = integer<192>::from_words(1U, 0U, 0U);
        const integer<192> b = integer<192>::from_words(1U, 1U, 0U);
        const integer<192> c = integer<192>{10};
        const integer<192> one = integer<192>::one();
        const integer<192> ones = integer<192>::all_ones();
        const integer<192> zero = integer<192>::zero();

        std::vector<integer<192>> numbers{a, b, c, one, ones, zero};

        WHEN("Multiplying by zero")
        {
            THEN("The result is zero")
            {

                for (const auto& num : numbers)
                {
                    REQUIRE(booth_mul(num, zero) == zero);
                    REQUIRE(naive_mul(num, zero) == zero);
                    REQUIRE(booth_inplace_mul(num, zero) == zero);
                }
            }
        }

        WHEN("Multiplying by one")
        {
            THEN("The result is unchanged")
            {
                for (const auto& num : numbers)
                {
                    REQUIRE(naive_mul(num, one) == num);
                    REQUIRE(booth_mul(num, one) == num);
                    REQUIRE(booth_inplace_mul(num, one) == num);
                }
            }
        }

        WHEN("Comparing all multiplication variants")
        {
            THEN("The results should match")
            {
                for (const auto& n : numbers)
                {
                    for (const auto& m : numbers)
                    {
                        const auto res_normal = booth_mul(n, m);
                        const auto res_naive = naive_mul(n, m);
                        const auto res_inplace = booth_inplace_mul(n, m);

                        REQUIRE(res_normal == res_naive);
                        REQUIRE(res_naive == res_inplace);
                        REQUIRE(res_normal == res_inplace);
                    }
                }
            }
        }
    }
}

SCENARIO("Division of signed integers", "[integer][signed][arithmetic][division]")
{

    GIVEN("The number 1 << 65")
    {
        constexpr integer<70> m = (integer<70>::one() << 65);

        constexpr integer<70> two{2};

        WHEN("Repeatedly dividing by two")
        {
            THEN("The division should work correctly over word boundaries")
            {
                const auto div1 = restoring_division(m, two);

                CHECK(div1.first.word(1) == 1U);
                CHECK(div1.first.word(0) == 0U);
                CHECK(div1.second == integer<70>::zero());

                const auto div2 = restoring_division(div1.first, two);

                CHECK(div2.first.word(1) == 0U);
                CHECK(div2.first.word(0) == (uint64_t(1) << uint64_t(63)));
                CHECK(div2.second == integer<70>::zero());
            }
        }
    }

    GIVEN("A signed integer<64> n != INT_MIN")
    {

        const int64_t n_ = GENERATE(take(
            100, random(std::numeric_limits<int64_t>::max(), std::numeric_limits<int64_t>::max())));
        const integer<64> n{n_};

        WHEN("Dividing zero by this number")
        {
            THEN("The result should be zero")
            {
                if (!n.is_zero())
                {
                    const auto result = restoring_division(integer<64>::zero(), n);
                    CHECK(result.second == integer<64>::zero());
                    REQUIRE(result.first == integer<64>::zero());
                }
                else
                {
                    REQUIRE_THROWS_AS(restoring_division(n, n), std::runtime_error);
                }
            }
        }

        WHEN("Dividing by itself")
        {
            AND_WHEN("n is not equal to zero")
            {
                THEN("The result should be one without remainder")
                {
                    if (!n.is_zero())
                    {
                        const auto result = restoring_division(n, n);
                        CHECK(result.second == integer<64>::zero());
                        REQUIRE(result.first == integer<61>::one());
                    }
                    else
                    {
                        REQUIRE_THROWS_AS(restoring_division(n, n), std::runtime_error);
                    }
                }
            }
        }

        WHEN("Dividing by zero")
        {
            THEN("An exception should be raised")
            {
                REQUIRE_THROWS_AS(restoring_division(n, integer<64>::zero()), std::runtime_error);
            }
        }

        WHEN("Dividing by one")
        {
            THEN("The result should be the number itself")
            {

                const auto result = restoring_division(n, integer<64>::one());
                CHECK(result.second == integer<64>::zero());
                REQUIRE(result.first == n);
            }
        }

        WHEN("Dividing by minus one")
        {
            THEN("The result should flip its sign")
            {

                const auto result = restoring_division(n, integer<64>::minus_one());
                CHECK(result.second == integer<64>::zero());
                REQUIRE(result.first == -n);
            }
        }

        AND_GIVEN("Another signed integer<64> m != INT_MIN")
        {
            const int64_t m_ = GENERATE(take(100, random(std::numeric_limits<int64_t>::max(),
                                                         std::numeric_limits<int64_t>::max())));
            const integer<64> m{m_};
            WHEN("Dividing the numbers")
            {
                THEN("The behaviour should match its int64_t counterpart")
                {
                    const auto result64_div = n_ / m_;
                    const auto result64_rem = n_ % m_;
                    const auto result = restoring_division(n, m);
                    CHECK(result.first.word(0) ==
                          static_cast<integer<64>::word_type>(result64_div));
                    CHECK(result.second.word(0) ==
                          static_cast<integer<64>::word_type>(result64_rem));
                }
            }
        }
    }

    GIVEN("INT_MIN")
    {
        AND_GIVEN("Minus one")
        {
            WHEN("Dividing INT_MIN by minus one")
            {
                THEN("The result should be INT_MIN")
                {
                    const auto result =
                        restoring_division(integer<64>::min(), integer<64>::minus_one());
                    CHECK(result.first == integer<64>::min());
                    CHECK(result.second == integer<64>::zero());
                }
            }
        }
    }
}

TEMPLATE_TEST_CASE_SIG("Invariants for the signed integer division",
                       "[integer][signed][arithmetic][division]", AARITH_INT_TEST_SIGNATURE,
                       AARITH_INT_TEST_TEMPLATE_PARAM_RANGE)
{
    using I = integer<W, WordType>;

    GIVEN("A non-zero number")
    {

        const I a = GENERATE(take(100, random_integer<W, WordType>()));

        WHEN("Dividing the number by itself")
        {
            THEN("The result should be 1")
            {
                if (a != I::zero())
                {
                    REQUIRE(div(a, a) == I::one());
                }
            }
        }
        WHEN("Dividing the number by one")
        {
            THEN("The result should be the number itself")
            {
                REQUIRE(div(a, I::one()) == a);
            }
        }
        WHEN("Dividing the number by a larger number (in absolute terms)")
        {
            THEN("The result should be zero")
            {

                if (a.is_negative())
                {
                    if (a != I::min())
                    {
                        const I c = sub(a, I::one());
                        if (div(a, c) != I::zero())
                        {
                            std::cout << a << "/" << c << " == " << div(a, c) << " should be 1"
                                      << "\n";
                        }
                        REQUIRE(div(a, c) == I::zero());
                    }
                }
                else
                {
                    if (a != I::max())
                    {
                        const I c = add(a, I::one());
                        if (c != I::one())
                        {
                            REQUIRE(div(a, c) == I::zero());
                        }
                    }
                }
            }
        }
        WHEN("Dividing the number by zero")
        {
            THEN("A runtime exception should be thrown")
            {
                REQUIRE_THROWS_AS(div(a, I::zero()), std::runtime_error);
            }
        }
    }
}

SCENARIO("Multiplying signed integers using Booth's algorithm",
         "[integer][signed][arithmetic][multiplication]")
{
    GIVEN("Two signed integers m and r")
    {

        WHEN("The numbers are the example from Wikipedia")
        {
            AND_WHEN("It is the 'normal' example")
            {
                THEN("The result should be correct")
                {
                    using T = integer<4>;
                    using R = integer<8>;
                    constexpr T m{3U};
                    constexpr T r{-4};

                    static constexpr auto res = booth_expanding_mul(m, r);
                    static constexpr auto res_naive = naive_expanding_mul(m, r);
                    static constexpr auto res_inplace = booth_inplace_expanding_mul(m, r);

                    static constexpr R expected{-12};

                    CHECK(res == expected);
                    CHECK(res == res_inplace);
                    REQUIRE(res == res_naive);
                }
            }
            AND_WHEN("The example involves the most negative number")
            {
                THEN("The result should still be correct")
                {
                    using T = integer<4>;
                    using R = integer<8>;
                    constexpr T m{-8};
                    constexpr T r{2U};

                    static constexpr auto res = booth_expanding_mul(m, r);
                    static constexpr auto res_naive = naive_expanding_mul(m, r);
                    static constexpr auto res_inplace = booth_inplace_expanding_mul(m, r);

                    static constexpr R expected{-16};
                    CHECK(res == expected);
                    CHECK(res == res_inplace);
                    REQUIRE(res == res_naive);
                }
            }
        }
        WHEN("m is the most negative number")
        {
            THEN("The algorithm should still work")
            {
                constexpr integer<8> m{-16};
                constexpr integer<8> r{2};

                const integer<8> res = booth_mul(m, r);
                const integer<8> res_naive = naive_mul(m, r);
                const integer<8> res_inplace = booth_inplace_mul(m, r);

                int8_t mi = -16;
                int8_t ri = 2;

                int8_t resi = mi * ri;
                CHECK(res == res_naive);
                CHECK(res == res_inplace);
                CHECK((uint8_t)res.word(0) == (uint8_t)resi);
            }
        }
    }
}

SCENARIO("Multiplying two integers exactly", "[integer][signed][arithmetic][multiplication]")
{

    GIVEN("Two integer<N> a and b with N <= 32")
    {

        int32_t val_a =
            GENERATE(0, 1, 56567, 23, static_cast<int32_t>(-4366), static_cast<int32_t>(-15654),
                     std::numeric_limits<int32_t>::min(), std::numeric_limits<int32_t>::max());
        int32_t val_b = GENERATE(1, 56567, 23, 234, 76856, 2342353456, static_cast<int32_t>(-4366),
                                 static_cast<int32_t>(-1457));

        const integer<32> a = integer<32>::from_words(val_a);
        const integer<32> b = integer<32>::from_words(val_b);

        THEN("Multiplication should be commutative")
        {
            CHECK(mul(a, b) == mul(b, a));
        }

        THEN("Multiplication by 1 should not change the other multiplicand")
        {
            const integer<32> one{1U};
            CHECK(naive_mul(a, one) == a);
            CHECK(naive_mul(one, a) == a);
            CHECK(naive_mul(b, one) == b);
            CHECK(naive_mul(one, b) == b);

            CHECK(booth_mul(a, one) == a);
            CHECK(booth_mul(one, a) == a);
            CHECK(booth_mul(b, one) == b);
            CHECK(booth_mul(one, b) == b);

            CHECK(booth_inplace_mul(a, one) == a);
            CHECK(booth_inplace_mul(one, a) == a);
            CHECK(booth_inplace_mul(b, one) == b);
            CHECK(booth_inplace_mul(one, b) == b);
        }
        THEN("Multiplication by 0 should result in 0")
        {
            const integer<32> zero{0U};
            CHECK(naive_mul(a, zero) == zero);
            CHECK(naive_mul(zero, a) == zero);
            CHECK(naive_mul(b, zero) == zero);
            CHECK(naive_mul(zero, b) == zero);

            CHECK(booth_mul(a, zero) == zero);
            CHECK(booth_mul(zero, a) == zero);
            CHECK(booth_mul(b, zero) == zero);
            CHECK(booth_mul(zero, b) == zero);

            CHECK(booth_inplace_mul(a, zero) == zero);
            CHECK(booth_inplace_mul(zero, a) == zero);
            CHECK(booth_inplace_mul(b, zero) == zero);
            CHECK(booth_inplace_mul(zero, b) == zero);
        }

        THEN("Multiplication by -1 should negate the sign")
        {
            const integer<32> minus_one = integer<32>::minus_one();

            const integer<32> mul_res1 = naive_mul(b, minus_one);
            const integer<32> mul_res2 = naive_mul(minus_one, b);

            const integer<32> mul_res1b = booth_mul(b, minus_one);
            const integer<32> mul_res2b = booth_mul(minus_one, b);

            const integer<32> mul_res1i = booth_inplace_mul(b, minus_one);
            const integer<32> mul_res2i = booth_inplace_mul(minus_one, b);

            CHECK(mul_res1.is_negative() == !b.is_negative());
            CHECK(mul_res2.is_negative() == !b.is_negative());
            CHECK(mul_res1 == mul_res2);
            CHECK(mul_res1 == -b);

            CHECK(mul_res1b.is_negative() == !b.is_negative());
            CHECK(mul_res2b.is_negative() == !b.is_negative());
            CHECK(mul_res1b == mul_res2b);
            CHECK(mul_res1b == -b);

            CHECK(mul_res1i.is_negative() == !b.is_negative());
            CHECK(mul_res2i.is_negative() == !b.is_negative());
            CHECK(mul_res1i == mul_res2i);
            CHECK(mul_res1i == -b);
        }
    }

    GIVEN("Two integer<N> a and b to be multiplied")
    {
        constexpr int64_t val = (static_cast<int64_t>(1) << 35);
        integer<128> constexpr a = integer<128>::from_words(1, val);
        integer<128> constexpr c = integer<128>::from_words(13435, 345897);
        integer<128> constexpr d =
            integer<128>::from_words(static_cast<typename integer<128>::word_type>(-1),
                                     static_cast<typename integer<128>::word_type>(-1));
        integer<128> constexpr zero = integer<128>::from_words(0, 0);
        integer<128> constexpr one = integer<128>::from_words(0, 1);

        const std::vector<integer<128>> numbers{a, c, d, one, zero};

        THEN("The operation should be commutative")
        {
            for (const integer<128>& num_a : numbers)
            {
                for (const integer<128>& num_b : numbers)
                {
                    CHECK(naive_mul(num_a, num_b) == naive_mul(num_b, num_a));
                    CHECK(booth_mul(num_a, num_b) == booth_mul(num_b, num_a));
                    CHECK(booth_inplace_mul(num_a, num_b) == booth_inplace_mul(num_b, num_a));
                }
            }
        }

        WHEN("One multiplicant is zero")
        {

            THEN("The result should be zero")
            {
                for (const integer<128>& num : numbers)
                {
                    CHECK(naive_mul(num, zero) == zero);
                    CHECK(naive_mul(zero, num) == zero);

                    CHECK(booth_mul(num, zero) == zero);
                    CHECK(booth_mul(zero, num) == zero);

                    CHECK(booth_inplace_mul(num, zero) == zero);
                    CHECK(booth_inplace_mul(zero, num) == zero);
                }
            }
        }
        WHEN("One multiplicand is one")
        {
            THEN("Multiplication does not do much")
            {

                for (const integer<128>& num : numbers)
                {
                    CHECK(naive_mul(num, one) == num);
                    CHECK(naive_mul(one, num) == num);

                    CHECK(booth_mul(num, one) == num);
                    CHECK(booth_mul(one, num) == num);

                    CHECK(booth_inplace_mul(num, one) == num);
                    CHECK(booth_inplace_mul(one, num) == num);
                }
            }
        }
        WHEN("Both multiplicands are maximum")
        {
            THEN("The product is 1 for the truncating multiplication")
            {
                REQUIRE(naive_mul(d, d) == one);
                REQUIRE(booth_mul(d, d) == one);
                REQUIRE(booth_inplace_mul(d, d) == one);
            }
        }
    }
}

SCENARIO("Multiplication of numbers fitting in a uint64_t",
         "[integer][signed][arithmetic][multiplication]")
{
    GIVEN("A random number a")
    {
        int64_t val_a = GENERATE(take(
            100, random(std::numeric_limits<int64_t>::min(), std::numeric_limits<int64_t>::max())));
        integer<64> a{val_a};
        AND_GIVEN("A random number b")
        {
            int64_t val_b = GENERATE(take(100, random(std::numeric_limits<int64_t>::min(),
                                                      std::numeric_limits<int64_t>::max())));
            integer<64> b{val_b};

            THEN("The multiplication should match its uint64_t counterpart")
            {
                int64_t expected = val_a * val_b;

                integer<64> result = naive_mul(a, b);
                integer<64> resultb = booth_mul(a, b);
                integer<64> resulti = booth_inplace_mul(a, b);

                integer<64> expected_integer{expected};

                CHECK(expected == static_cast<int64_t>(result.word(0)));
                REQUIRE(expected_integer == result);

                CHECK(expected == static_cast<int64_t>(resultb.word(0)));
                REQUIRE(expected_integer == resultb);

                CHECK(expected == static_cast<int64_t>(resulti.word(0)));
                REQUIRE(expected_integer == resulti);
            }
        }
    }
}

SCENARIO("Multiplication of larger numbers", "[integer][signed][arithmetic][multiplication]")
{

    GIVEN("Two large integer numbers")
    {
        using aint = integer<1024>;
        using aintR = integer<2048>;

        using I = integer<128>;
        using IR = integer<256>;

        I a_ = I::one();
        I b_ = I::one();

        a_ = a_ << 126;
        b_ = b_ << 63;
        static constexpr IR expected128{IR::one() << (126 + 63)};

        aint a = aint::one();
        aint b = aint::one();
        a = a << 1022;
        b = b << 511;
        static constexpr aintR expected1024{aintR::one() << (1022 + 511)};

        THEN("The product should be correct")
        {
            const auto result_booth = booth_expanding_mul(a, b);
            const auto result_naive = naive_expanding_mul(a, b);
            const auto result_inplace = booth_inplace_expanding_mul(a, b);

            const auto result_booth_ = booth_expanding_mul(a_, b_);
            const auto result_naive_ = naive_expanding_mul(a_, b_);
            const auto result_inplace_ = booth_inplace_expanding_mul(a_, b_);

            CHECK(result_booth == result_naive);
            CHECK(result_naive == result_inplace);
            CHECK(result_booth == result_inplace);
            CHECK(result_booth == expected1024);

            CHECK(result_booth_ == result_naive_);
            CHECK(result_booth_ == result_inplace_);
            CHECK(result_booth_ == expected128);

            REQUIRE(result_booth_ != I::zero());   // test case coming from a found bug
            REQUIRE(result_booth != aint::zero()); // test case coming from a found bug
        }
    }
}

SCENARIO("Absolute value computation", "[integer][signed][operations][utility]")
{
    GIVEN("The smallest possible value")
    {
        constexpr integer<150> min = std::numeric_limits<integer<150>>::min();
        THEN("The absolute value of that value is the value again")
        {
            const integer<150> absolute = abs(min);
            REQUIRE(absolute == min);
        }

        THEN("The 'real' absolute value is 2^(W-1)")
        {
            const uinteger<150> abs = expanding_abs(min);
            CHECK(abs.word(0) == 0U);
            CHECK(abs.word(1) == 0U);
            REQUIRE(abs.word(2) == (1U << 21U));
        }
    }

    GIVEN("Any non-smallest value")
    {
        using sint = integer<64>;
        const int32_t val_32 =
            GENERATE(take(50, random(std::numeric_limits<int32_t>::min() + 1, -1)));
        const int64_t val_64 = GENERATE(
            take(50, random(std::numeric_limits<int64_t>::min() + 1, static_cast<int64_t>(-1))));
        const sint a{val_32};
        const sint b{val_64};

        THEN("Computing abs is idempotent")
        {
            REQUIRE(abs(abs(a)) == abs(a));
            REQUIRE(abs(abs(b)) == abs(b));

            // not "really" applying it twice but close enough
            REQUIRE(abs(sint(expanding_abs(a))) == sint(expanding_abs(a)));
            REQUIRE(abs(sint(expanding_abs(b))) == sint(expanding_abs(b)));
        }

        // does not work for int64 as, for some reason, there is no matching abs function for that
//        THEN("Computing abs should match its int32 type counterpart")
//        {
//            REQUIRE(abs(a).word(0) == abs(val_32));
//            REQUIRE(expanding_abs(a).word(0) == abs(val_32));
//        }
    }
}

SCENARIO("Expanding subtraction works correctly", "[integer][signed][arithmetic][subtraction]")
{
    GIVEN("A n-bit min and a m-bit (m>n)  max")
    {
        static constexpr integer<4> min4 = integer<4>::min();
        static const integer<8> max8 = integer<8>::max();
        static constexpr integer<8> expected = integer<8>{-135};

        THEN("Subtracting max from min should correctly yield (min-max) as it now fits the width")
        {
            const auto result = expanding_sub(min4, max8);
            REQUIRE(result == expected);
        }
    }

    GIVEN("A n-bit min and a m-bit (m<n) max")
    {
        static constexpr integer<8> min8 = integer<8>::min();
        static const integer<4> max4 = integer<4>::max();
        static const integer<8> expected =
            add(sub(integer<8>::max(), integer<8>(integer<4>::max())), integer<8>{1U});

        THEN("Subtracting max from min should give (max-min)+1")
        {
            auto const result = expanding_sub(min8, max4);
            REQUIRE(result == expected);
        }
    }
}

TEMPLATE_TEST_CASE_SIG("Unary minus operation", "[integer][signed][arithmetic][utility]",
                       AARITH_INT_TEST_SIGNATURE, AARITH_INT_TEST_TEMPLATE_PARAM_RANGE)
{
    using I = integer<W, WordType>;
    GIVEN("An integer")
    {
        const I a = GENERATE(take(20, random_integer<W, WordType>()));
        THEN("Unary minus is self-inverse")
        {
            if (a != I::min())
            {
                REQUIRE(-(-a) == a);
            }
        }
        THEN("Unary minus changes the sign")
        {
            if (a != I::zero() && a != I::min())
            {
                REQUIRE(signum(-a) == -signum(a));
            }
        }
    }
}

TEMPLATE_TEST_CASE_SIG("MIN/MAX Values behave as expected", "[integer][signed][operation][utility]",
                       AARITH_INT_TEST_SIGNATURE, AARITH_INT_TEST_TEMPLATE_PARAM_RANGE)
{
    using I = integer<W, WordType>;
    GIVEN("The min and max value")
    {
        constexpr I min = I::min();
        constexpr I max = I::max();
        constexpr I one{I::one()};

        THEN("Adding/subtracting one should wrap around")
        {
            const auto sum = add(max, one);
            REQUIRE(sum == min);
            REQUIRE(sum == fun_add(max, one));

            REQUIRE(sub(min, one) == max);
        }

        THEN("Taking the absolute value of the min value yields the same value")
        {
            const auto abs_min = abs(min);
            REQUIRE(abs_min == min);
        }
    }
}

TEMPLATE_TEST_CASE_SIG("Computing the signum of an non-zero integer",
                       "[integer][signed][operation][utility]", AARITH_INT_TEST_SIGNATURE,
                       AARITH_INT_TEST_TEMPLATE_PARAM_RANGE)
{
    using I = integer<W, WordType>;
    GIVEN("The number  zero")
    {
        THEN("The signum should be zero")
        {
            REQUIRE(signum(I::zero()) == 0);
        }
    }
}

SCENARIO("Computing the signum of an non-zero integer", "[integer][signed][operation][utility]")
{

    GIVEN("A non-negative number")
    {
        THEN("The signum should be one")
        {
            int8_t val_a =
                GENERATE(take(100, random(int8_t(1), std::numeric_limits<int8_t>::max())));

            REQUIRE(signum(integer<8>{val_a}) == 1);
            REQUIRE(signum(integer<16>{val_a}) == 1);
            REQUIRE(signum(integer<17>{val_a}) == 1);
            REQUIRE(signum(integer<32>{val_a}) == 1);
            REQUIRE(signum(integer<64>{val_a}) == 1);
            REQUIRE(signum(integer<128>{val_a}) == 1);
            REQUIRE(signum(integer<256>{val_a, val_a}) == 1);
        }
    }
    GIVEN("A negative number")
    {
        THEN("The signum should be one")
        {
            int8_t val_a =
                GENERATE(take(100, random(std::numeric_limits<int8_t>::min(), int8_t(-1))));

            REQUIRE(signum(integer<8>{val_a}) == -1);
            REQUIRE(signum(integer<16>{val_a}) == -1);
            REQUIRE(signum(integer<17>{val_a}) == -1);
            REQUIRE(signum(integer<32>{val_a}) == -1);
            REQUIRE(signum(integer<64>{val_a}) == -1);
            REQUIRE(signum(integer<128>{val_a}) == -1);
        }
    }
}

SCENARIO("Computing the powers of integers", "[integer][signed][operation]")
{

    GIVEN("Base and exponent values")
    {
        THEN("Compute the correct power")
        {
            using Integer = integer<32>;

            CHECK(pow(Integer(2), Integer(0)) == Integer(1));
            CHECK(pow(Integer(2), Integer(1)) == Integer(2));
            CHECK(pow(Integer(2), Integer(2)) == Integer(4));
            CHECK(pow(Integer(2), Integer(3)) == Integer(8));
            CHECK(pow(Integer(2), Integer(4)) == Integer(16));
        }
    }
}

<<<<<<< HEAD
TEMPLATE_TEST_CASE_SIG("Bit-wise negation", "[integer][arithmetic][foo]",
                       AARITH_INT_EXTENDED_TEST_SIGNATURE,
                       AARITH_INT_EXTENDED_TEST_TEMPLATE_PARAM_RANGE)
{
    using I = Type<W, WordType>;
    GIVEN("A random integer")
    {
        I a = GENERATE(take(10, random_integer<W, WordType>()));
        THEN("Double negation should yield the original number")
        {
            GIVEN("A random integer and a random uint8_t")
            {
                REQUIRE(a == ~(~a));
            }
=======
SCENARIO("Computing the integer logarithm of integers", "[integer][signed][operation]")
{
    GIVEN("Some integers")
    {
        THEN("Compute the integer base 2 logarithm")
        {
            using Integer = integer<32>;

            constexpr auto base = Integer(2);

            CHECK(ilog(Integer(2LL), base) == Integer(1));
            CHECK(ilog(Integer(3LL), base) == Integer(1));
            CHECK(ilog(Integer(4LL), base) == Integer(2));
            CHECK(ilog(Integer(5LL), base) == Integer(2));
            CHECK(ilog(Integer(8LL), base) == Integer(3));
            CHECK(ilog(Integer(9LL), base) == Integer(3));
            CHECK(ilog(Integer(16LL), base) == Integer(4));
            CHECK(ilog(Integer(17LL), base) == Integer(4));
            CHECK(ilog(Integer(32LL), base) == Integer(5));
            CHECK(ilog(Integer(45LL), base) == Integer(5));
            CHECK(ilog(Integer(64LL), base) == Integer(6));
            CHECK(ilog(Integer(100LL), base) == Integer(6));
            CHECK(ilog(Integer(128LL), base) == Integer(7));
            CHECK(ilog(Integer(200LL), base) == Integer(7));
            CHECK(ilog(Integer(256LL), base) == Integer(8));
            CHECK(ilog(Integer(300LL), base) == Integer(8));
        }

        THEN("Compute the integer base 10 logarithm")
        {
            using Integer = integer<32>;

            constexpr auto base = Integer(10);

            CHECK(ilog(Integer(10LL), base) == Integer(1));
            CHECK(ilog(Integer(11LL), base) == Integer(1));
            CHECK(ilog(Integer(100LL), base) == Integer(2));
            CHECK(ilog(Integer(120LL), base) == Integer(2));
            CHECK(ilog(Integer(1000LL), base) == Integer(3));
            CHECK(ilog(Integer(1300LL), base) == Integer(3));
            CHECK(ilog(Integer(10000LL), base) == Integer(4));
            CHECK(ilog(Integer(14000LL), base) == Integer(4));
            CHECK(ilog(Integer(100000LL), base) == Integer(5));
            CHECK(ilog(Integer(150000LL), base) == Integer(5));
            CHECK(ilog(Integer(1000000LL), base) == Integer(6));
            CHECK(ilog(Integer(1600000LL), base) == Integer(6));
            CHECK(ilog(Integer(10000000LL), base) == Integer(7));
            CHECK(ilog(Integer(17000000LL), base) == Integer(7));
        }
    }
}

SCENARIO("Computing the greatest common divisor of integers", "[integer][signed][operation]")
{
    GIVEN("Some integers")
    {
        THEN("Compute their GCD correctly")
        {
            using Integer = integer<32>;

            CHECK(gcd(Integer(12), Integer(15)) == Integer(3));
            CHECK(gcd(Integer(9), Integer(10)) == Integer(1));
            CHECK(gcd(Integer(9), Integer(21)) == Integer(3));
            CHECK(gcd(Integer(1701), Integer(3768)) == Integer(3));
            CHECK(gcd(Integer(12345678), Integer(87654321)) == Integer(9));
>>>>>>> 93cf72f7
        }
    }
}<|MERGE_RESOLUTION|>--- conflicted
+++ resolved
@@ -8,7 +8,7 @@
 
 using namespace aarith; // NOLINT
 
-TEMPLATE_TEST_CASE_SIG("Pre/postfix operator++", "[integer][arithmetic]",
+TEMPLATE_TEST_CASE_SIG("Pre/postfix operator++", "[integer][arithmetic][foo]",
                        AARITH_INT_EXTENDED_TEST_SIGNATURE,
                        AARITH_INT_EXTENDED_TEST_TEMPLATE_NATIVE_SIZES_PARAM_RANGE)
 {
@@ -1432,22 +1432,6 @@
     }
 }
 
-<<<<<<< HEAD
-TEMPLATE_TEST_CASE_SIG("Bit-wise negation", "[integer][arithmetic][foo]",
-                       AARITH_INT_EXTENDED_TEST_SIGNATURE,
-                       AARITH_INT_EXTENDED_TEST_TEMPLATE_PARAM_RANGE)
-{
-    using I = Type<W, WordType>;
-    GIVEN("A random integer")
-    {
-        I a = GENERATE(take(10, random_integer<W, WordType>()));
-        THEN("Double negation should yield the original number")
-        {
-            GIVEN("A random integer and a random uint8_t")
-            {
-                REQUIRE(a == ~(~a));
-            }
-=======
 SCENARIO("Computing the integer logarithm of integers", "[integer][signed][operation]")
 {
     GIVEN("Some integers")
@@ -1513,7 +1497,24 @@
             CHECK(gcd(Integer(9), Integer(21)) == Integer(3));
             CHECK(gcd(Integer(1701), Integer(3768)) == Integer(3));
             CHECK(gcd(Integer(12345678), Integer(87654321)) == Integer(9));
->>>>>>> 93cf72f7
+        }
+    }
+}
+
+TEMPLATE_TEST_CASE_SIG("Bit-wise negation", "[integer][arithmetic][foo]",
+                       AARITH_INT_EXTENDED_TEST_SIGNATURE,
+                       AARITH_INT_EXTENDED_TEST_TEMPLATE_PARAM_RANGE)
+{
+    using I = Type<W, WordType>;
+    GIVEN("A random integer")
+    {
+        I a = GENERATE(take(10, random_integer<W, WordType>()));
+        THEN("Double negation should yield the original number")
+        {
+            GIVEN("A random integer and a random uint8_t")
+            {
+                REQUIRE(a == ~(~a));
+            }
         }
     }
 }