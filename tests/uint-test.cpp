--- conflicted
+++ resolved
@@ -1,10 +1,32 @@
-#include <aarith/operations/comparisons.hpp>
-#include <aarith/types/integer.hpp>
-#include <aarith/utilities/string_utils.hpp>
+#include "aarith/types/integer.hpp"
+#include "aarith/operations/comparisons.hpp"
+#include "aarith/utilities/string_utils.hpp"
 #include <catch.hpp>
 #include <sstream>
 
 using namespace aarith;
+
+SCENARIO("Outputting uintegers", "[uinteger]")
+{
+    WHEN("Writing a uinteger into a stream")
+    {
+        const uinteger<16> uint{static_cast<uint16_t>(0b11001100)};
+        std::stringstream ss_dec, ss_oct, ss_hex;
+        ss_oct.setf(std::ios::oct);
+        ss_hex.setf(std::ios::hex);
+
+        ss_dec << uint;
+        ss_oct << uint;
+        ss_oct << uint;
+
+        THEN("Its bit representation is output")
+        {
+            CHECK(ss_dec.str() == "204");
+            CHECK(ss_oct.str() == "314");
+            CHECK(ss_hex.str() == "CC");
+        }
+    }
+}
 
 SCENARIO("Casting uintegers into different width", "[uinteger]")
 {
@@ -357,6 +379,7 @@
             const auto result = a & b;
             const auto result_ref = number_a & number_b;
             REQUIRE(result.word(0) == result_ref);
+          
         }
     }
 }
@@ -377,6 +400,7 @@
             const auto result = a | b;
             const auto result_ref = number_a | number_b;
             REQUIRE(result.word(0) == result_ref);
+          
         }
     }
 }
@@ -395,8 +419,7 @@
             const auto result = ~a;
             const auto result_ref = ~number_a;
             REQUIRE(result.word(0) == result_ref);
-<<<<<<< HEAD
-=======
+          
         }
     }
 }
@@ -550,7 +573,6 @@
             }
 
             CHECK(index == 2);
->>>>>>> 115a8278
         }
     }
 }
