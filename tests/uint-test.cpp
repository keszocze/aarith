--- conflicted
+++ resolved
@@ -1,6 +1,6 @@
-#include "aarith/operations/comparisons.hpp"
-#include "aarith/types/integer.hpp"
-#include "aarith/utilities/string_utils.hpp"
+#include <aarith/operations/comparisons.hpp>
+#include <aarith/types/integer.hpp>
+#include <aarith/utilities/string_utils.hpp>
 #include <catch.hpp>
 #include <sstream>
 
@@ -399,7 +399,6 @@
     }
 }
 
-<<<<<<< HEAD
 SCENARIO("Checking whether an uinteger is not equal to zero/false")
 {
     GIVEN("An uinteger<N>=0=a for various N")
@@ -549,7 +548,10 @@
             }
 
             CHECK(index == 2);
-=======
+        }
+    }
+}
+
 SCENARIO("Bit operations are performed correctly", "[uinteger][bit]")
 {
     GIVEN("An uinteger<N> n")
@@ -605,7 +607,6 @@
                     CHECK(doubled.word(n.word_count()) == static_cast<uint64_t>(0));
                 }
             }
->>>>>>> b47fb9cf
         }
     }
 }
